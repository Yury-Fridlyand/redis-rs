//! This module provides async functionality for Redis Cluster.
//!
//! By default, [`ClusterConnection`] makes use of [`MultiplexedConnection`] and maintains a pool
//! of connections to each node in the cluster. While it  generally behaves similarly to
//! the sync cluster module, certain commands do not route identically, due most notably to
//! a current lack of support for routing commands to multiple nodes.
//!
//! Also note that pubsub functionality is not currently provided by this module.
//!
//! # Example
//! ```rust,no_run
//! use redis::cluster::ClusterClient;
//! use redis::AsyncCommands;
//!
//! async fn fetch_an_integer() -> String {
//!     let nodes = vec!["redis://127.0.0.1/"];
//!     let client = ClusterClient::new(nodes).unwrap();
//!     let mut connection = client.get_async_connection().await.unwrap();
//!     let _: () = connection.set("test", "test_data").await.unwrap();
//!     let rv: String = connection.get("test").await.unwrap();
//!     return rv;
//! }
//! ```

mod connections_container;
use std::{
    collections::HashMap,
    fmt, io,
    iter::Iterator,
    marker::Unpin,
    mem,
    net::{IpAddr, SocketAddr},
    pin::Pin,
<<<<<<< HEAD
    sync::{
        atomic::{self, AtomicUsize, Ordering},
        Arc, Mutex,
    },
=======
    sync::{Arc, Mutex},
>>>>>>> d8c5436e
    task::{self, Poll},
};

use crate::{
    aio::{get_socket_addrs, ConnectionLike, MultiplexedConnection},
    cluster::{get_connection_info, slot_cmd},
    cluster_async::connections_container::ClusterNode,
    cluster_client::{ClusterParams, RetryParams},
    cluster_routing::{
        MultipleNodeRoutingInfo, Redirect, ResponsePolicy, Route, RoutingInfo,
<<<<<<< HEAD
        SingleNodeRoutingInfo,
    },
    cluster_topology::{
        calculate_topology, DEFAULT_NUMBER_OF_REFRESH_SLOTS_RETRIES,
        DEFAULT_REFRESH_SLOTS_RETRY_INITIAL_INTERVAL, DEFAULT_REFRESH_SLOTS_RETRY_TIMEOUT,
=======
        SingleNodeRoutingInfo, Slot, SlotMap,
>>>>>>> d8c5436e
    },
    Cmd, ConnectionInfo, ErrorKind, IntoConnectionInfo, RedisError, RedisFuture, RedisResult,
    Value,
};
use std::time::Duration;

#[cfg(all(not(feature = "tokio-comp"), feature = "async-std-comp"))]
use crate::aio::{async_std::AsyncStd, RedisRuntime};
use arcstr::ArcStr;
#[cfg(all(not(feature = "tokio-comp"), feature = "async-std-comp"))]
use backoff_std_async::future::retry;
#[cfg(all(not(feature = "tokio-comp"), feature = "async-std-comp"))]
use backoff_std_async::{Error, ExponentialBackoff};

#[cfg(feature = "tokio-comp")]
use backoff_tokio::future::retry;
#[cfg(feature = "tokio-comp")]
use backoff_tokio::{Error, ExponentialBackoff};

use dispose::{Disposable, Dispose};
use futures::{
    future::{self, BoxFuture},
    prelude::*,
    ready, stream,
};
use futures_time::{future::FutureExt, task::sleep};
use pin_project_lite::pin_project;
use std::sync::atomic::AtomicBool;
use tokio::sync::{
    mpsc,
    oneshot::{self, Receiver},
    RwLock,
};
use tracing::{info, trace, warn};

use self::connections_container::{
    ConnectionAndIdentifier, ConnectionsMap, Identifier as ConnectionIdentifier,
};

/// This represents an async Redis Cluster connection. It stores the
/// underlying connections maintained for each node in the cluster, as well
/// as common parameters for connecting to nodes and executing commands.
#[derive(Clone)]
pub struct ClusterConnection<C = MultiplexedConnection>(mpsc::Sender<Message<C>>);

impl<C> ClusterConnection<C>
where
    C: ConnectionLike + Connect + Clone + Send + Sync + Unpin + 'static,
{
    pub(crate) async fn new(
        initial_nodes: &[ConnectionInfo],
        cluster_params: ClusterParams,
    ) -> RedisResult<ClusterConnection<C>> {
        ClusterConnInner::new(initial_nodes, cluster_params)
            .await
            .map(|inner| {
                let (tx, mut rx) = mpsc::channel::<Message<_>>(100);
                let stream = async move {
                    let _ = stream::poll_fn(move |cx| rx.poll_recv(cx))
                        .map(Ok)
                        .forward(inner)
                        .await;
                };
                #[cfg(feature = "tokio-comp")]
                tokio::spawn(stream);
                #[cfg(all(not(feature = "tokio-comp"), feature = "async-std-comp"))]
                AsyncStd::spawn(stream);

                ClusterConnection(tx)
            })
    }

<<<<<<< HEAD
    /// Send a command to the given `routing`. If `routing` is [None], it will be computed from `cmd`.
    pub async fn send_packed_command(
        &mut self,
        cmd: &Cmd,
        routing: Option<RoutingInfo>,
    ) -> RedisResult<Value> {
=======
    /// Send a command to the given `routing`, and aggregate the response according to `response_policy`.
    /// If `routing` is [None], the request will be sent to a random node.
    pub async fn route_command(&mut self, cmd: &Cmd, routing: RoutingInfo) -> RedisResult<Value> {
>>>>>>> d8c5436e
        trace!("send_packed_command");
        let (sender, receiver) = oneshot::channel();
        self.0
            .send(Message {
                cmd: CmdArg::Cmd {
                    cmd: Arc::new(cmd.clone()), // TODO Remove this clone?
<<<<<<< HEAD
                    routing: CommandRouting::Route(
                        routing.or_else(|| RoutingInfo::for_routable(cmd)),
                    ),
=======
                    routing: CommandRouting::Route(routing),
>>>>>>> d8c5436e
                },
                sender,
            })
            .await
            .map_err(|_| {
                RedisError::from(io::Error::new(
                    io::ErrorKind::BrokenPipe,
                    "redis_cluster: Unable to send command",
                ))
            })?;
        receiver
            .await
            .unwrap_or_else(|_| {
                Err(RedisError::from(io::Error::new(
                    io::ErrorKind::BrokenPipe,
                    "redis_cluster: Unable to receive command",
                )))
            })
            .map(|response| match response {
                Response::Single(value) => value,
                Response::Multiple(_) => unreachable!(),
            })
    }

<<<<<<< HEAD
    /// Send commands in `pipeline` to the given `route`. If `route` is [None], it will be computed from `pipeline`.
    pub async fn send_packed_commands<'a>(
=======
    /// Send commands in `pipeline` to the given `route`. If `route` is [None], it will be sent to a random node.
    pub async fn route_pipeline<'a>(
>>>>>>> d8c5436e
        &'a mut self,
        pipeline: &'a crate::Pipeline,
        offset: usize,
        count: usize,
<<<<<<< HEAD
        route: Option<Route>,
=======
        route: SingleNodeRoutingInfo,
>>>>>>> d8c5436e
    ) -> RedisResult<Vec<Value>> {
        let (sender, receiver) = oneshot::channel();
        self.0
            .send(Message {
                cmd: CmdArg::Pipeline {
                    pipeline: Arc::new(pipeline.clone()), // TODO Remove this clone?
                    offset,
                    count,
<<<<<<< HEAD
                    route: route.or_else(|| route_pipeline(pipeline)),
=======
                    route,
>>>>>>> d8c5436e
                },
                sender,
            })
            .await
            .map_err(|_| RedisError::from(io::Error::from(io::ErrorKind::BrokenPipe)))?;

        receiver
            .await
            .unwrap_or_else(|_| Err(RedisError::from(io::Error::from(io::ErrorKind::BrokenPipe))))
            .map(|response| match response {
                Response::Multiple(values) => values,
                Response::Single(_) => unreachable!(),
            })
    }
}

type ConnectionFuture<C> = future::Shared<BoxFuture<'static, C>>;
type AsyncClusterNode<C> = ClusterNode<ConnectionFuture<C>>;
type ConnectionMap<C> = connections_container::ConnectionsMap<ConnectionFuture<C>>;
type ConnectionsContainer<C> =
    self::connections_container::ConnectionsContainer<ConnectionFuture<C>>;

struct InnerCore<C> {
    conn_lock: RwLock<ConnectionsContainer<C>>,
    cluster_params: ClusterParams,
    pending_requests: Mutex<Vec<PendingRequest<Response, C>>>,
<<<<<<< HEAD
    slot_refresh_in_progress: AtomicBool,
=======
>>>>>>> d8c5436e
}

type Core<C> = Arc<InnerCore<C>>;

struct ClusterConnInner<C> {
    inner: Core<C>,
    state: ConnectionState,
    #[allow(clippy::complexity)]
    in_flight_requests: stream::FuturesUnordered<
        Pin<
            Box<Request<BoxFuture<'static, (OperationTarget, RedisResult<Response>)>, Response, C>>,
        >,
    >,
    refresh_error: Option<RedisError>,
<<<<<<< HEAD
    // A flag indicating the connection's closure and the requirement to shut down all related tasks.
    shutdown_flag: Arc<AtomicBool>,
}

impl<C> Dispose for ClusterConnInner<C> {
    fn dispose(self) {
        self.shutdown_flag.store(true, Ordering::Relaxed);
    }
=======
>>>>>>> d8c5436e
}

#[derive(Clone)]
enum CommandRouting<C> {
<<<<<<< HEAD
    Route(Option<RoutingInfo>),
    Connection {
        identifier: ConnectionIdentifier,
=======
    Route(RoutingInfo),
    Connection {
        addr: String,
>>>>>>> d8c5436e
        conn: ConnectionFuture<C>,
    },
}

#[derive(Clone)]
enum CmdArg<C> {
    Cmd {
        cmd: Arc<Cmd>,
        routing: CommandRouting<C>,
    },
    Pipeline {
        pipeline: Arc<crate::Pipeline>,
        offset: usize,
        count: usize,
<<<<<<< HEAD
        route: Option<Route>,
=======
        route: SingleNodeRoutingInfo,
>>>>>>> d8c5436e
    },
}

fn route_pipeline(pipeline: &crate::Pipeline) -> Option<Route> {
    let route_for_command = |cmd| -> Option<Route> {
        match RoutingInfo::for_routable(cmd) {
            Some(RoutingInfo::SingleNode(SingleNodeRoutingInfo::Random)) => None,
            Some(RoutingInfo::SingleNode(SingleNodeRoutingInfo::SpecificNode(route))) => {
                Some(route)
            }
            Some(RoutingInfo::MultiNode(_)) => None,
            None => None,
        }
    };

    // Find first specific slot and send to it. There's no need to check If later commands
    // should be routed to a different slot, since the server will return an error indicating this.
    pipeline
        .cmd_iter()
        .map(route_for_command)
        .find(|route| route.is_some())
        .flatten()
}
enum Response {
    Single(Value),
    Multiple(Vec<Value>),
}

enum OperationTarget {
    Node { identifier: ConnectionIdentifier },
    FanOut,
}

impl From<ConnectionIdentifier> for OperationTarget {
    fn from(identifier: ConnectionIdentifier) -> Self {
        OperationTarget::Node { identifier }
    }
}

struct Message<C> {
    cmd: CmdArg<C>,
    sender: oneshot::Sender<RedisResult<Response>>,
}

enum RecoverFuture {
    RecoverSlots(BoxFuture<'static, RedisResult<()>>),
    Reconnect(BoxFuture<'static, ()>),
}

enum ConnectionState {
    PollComplete,
    Recover(RecoverFuture),
}

impl fmt::Debug for ConnectionState {
    fn fmt(&self, f: &mut fmt::Formatter<'_>) -> fmt::Result {
        write!(
            f,
            "{}",
            match self {
                ConnectionState::PollComplete => "PollComplete",
                ConnectionState::Recover(_) => "Recover",
            }
        )
    }
}

#[derive(Clone)]
struct RequestInfo<C> {
    cmd: CmdArg<C>,
    redirect: Option<Redirect>,
}

pin_project! {
    #[project = RequestStateProj]
    enum RequestState<F> {
        None,
        Future {
            #[pin]
            future: F,
        },
        Sleep {
            #[pin]
            sleep: BoxFuture<'static, ()>,
        },
    }
}

struct PendingRequest<I, C> {
    retry: u32,
    sender: oneshot::Sender<RedisResult<I>>,
    info: RequestInfo<C>,
}

pin_project! {
    struct Request<F, I, C> {
        retry_params: RetryParams,
        request: Option<PendingRequest<I, C>>,
        #[pin]
        future: RequestState<F>,
    }
}

#[must_use]
enum Next<I, C> {
    Retry {
        request: PendingRequest<I, C>,
    },
    Reconnect {
        request: PendingRequest<I, C>,
<<<<<<< HEAD
        target: ConnectionIdentifier,
=======
        target: String,
>>>>>>> d8c5436e
    },
    RefreshSlots {
        request: PendingRequest<I, C>,
    },
    Done,
}

impl<F, I, C> Future for Request<F, I, C>
where
    F: Future<Output = (OperationTarget, RedisResult<I>)>,
{
    type Output = Next<I, C>;

    fn poll(mut self: Pin<&mut Self>, cx: &mut task::Context) -> Poll<Self::Output> {
        let mut this = self.as_mut().project();
        if this.request.is_none() {
            return Poll::Ready(Next::Done);
        }
        let future = match this.future.as_mut().project() {
            RequestStateProj::Future { future } => future,
            RequestStateProj::Sleep { sleep } => {
                ready!(sleep.poll(cx));
                return Next::Retry {
                    request: self.project().request.take().unwrap(),
                }
                .into();
            }
            _ => panic!("Request future must be Some"),
        };
        match ready!(future.poll(cx)) {
            (_, Ok(item)) => {
                self.respond(Ok(item));
                Next::Done.into()
            }
            (target, Err(err)) => {
                let identifier = match target {
                    OperationTarget::Node { identifier } => identifier,
                    OperationTarget::FanOut => {
<<<<<<< HEAD
                        trace!("Request error `{}` multi-node request", err);
=======
>>>>>>> d8c5436e
                        // Fanout operation are retried per internal request, and don't need additional retries.
                        self.respond(Err(err));
                        return Next::Done.into();
                    }
                };

                let request = this.request.as_mut().unwrap();
                trace!("Request error `{}` on node `{:?}", err, identifier);

                if request.retry >= this.retry_params.number_of_retries {
                    self.respond(Err(err));
                    return Next::Done.into();
                }
                request.retry = request.retry.saturating_add(1);

                match err.kind() {
                    ErrorKind::Ask => {
                        let mut request = this.request.take().unwrap();
                        request.info.redirect = err
                            .redirect_node()
                            .map(|(node, _slot)| Redirect::Ask(node.to_string()));
                        Next::Retry { request }.into()
                    }
                    ErrorKind::Moved => {
                        let mut request = this.request.take().unwrap();
                        request.info.redirect = err
                            .redirect_node()
                            .map(|(node, _slot)| Redirect::Moved(node.to_string()));
                        Next::RefreshSlots { request }.into()
                    }
                    ErrorKind::TryAgain | ErrorKind::ClusterDown => {
                        // Sleep and retry.
                        let sleep_duration = this.retry_params.wait_time_for_retry(request.retry);
                        this.future.set(RequestState::Sleep {
                            #[cfg(feature = "tokio-comp")]
                            sleep: Box::pin(tokio::time::sleep(sleep_duration)),

                            #[cfg(all(not(feature = "tokio-comp"), feature = "async-std-comp"))]
                            sleep: Box::pin(async_std::task::sleep(sleep_duration)),
                        });
                        self.poll(cx)
                    }
<<<<<<< HEAD
                    ErrorKind::IoError => {
                        warn!("disconnected from {:?}", identifier);
                        Next::Reconnect {
                            request: this.request.take().unwrap(),
                            target: identifier,
                        }
                        .into()
=======
                    ErrorKind::IoError => Next::Reconnect {
                        request: this.request.take().unwrap(),
                        target: address,
>>>>>>> d8c5436e
                    }
                    _ => {
                        if err.is_retryable() {
                            Next::Retry {
                                request: this.request.take().unwrap(),
                            }
                            .into()
                        } else {
                            self.respond(Err(err));
                            Next::Done.into()
                        }
                    }
                }
            }
        }
    }
}

impl<F, I, C> Request<F, I, C>
where
    F: Future<Output = (OperationTarget, RedisResult<I>)>,
{
    fn respond(self: Pin<&mut Self>, msg: RedisResult<I>) {
        // If `send` errors the receiver has dropped and thus does not care about the message
        let _ = self
            .project()
            .request
            .take()
            .expect("Result should only be sent once")
            .sender
            .send(msg);
    }
}

enum ConnectionCheck<C> {
    Found((ConnectionIdentifier, ConnectionFuture<C>)),
    OnlyAddress(String),
    Nothing,
}

impl<C> ClusterConnInner<C>
where
    C: ConnectionLike + Connect + Clone + Send + Sync + 'static,
{
    async fn new(
        initial_nodes: &[ConnectionInfo],
        cluster_params: ClusterParams,
    ) -> RedisResult<Disposable<Self>> {
        let connections = Self::create_initial_connections(initial_nodes, &cluster_params).await?;
        let topology_checks_interval = cluster_params.topology_checks_interval;
        let inner = Arc::new(InnerCore {
            conn_lock: RwLock::new(ConnectionsContainer::new(
                Default::default(),
                connections,
                cluster_params.read_from_replicas,
                0,
            )),
            cluster_params,
            pending_requests: Mutex::new(Vec::new()),
<<<<<<< HEAD
            slot_refresh_in_progress: AtomicBool::new(false),
=======
>>>>>>> d8c5436e
        });
        let shutdown_flag = Arc::new(AtomicBool::new(false));
        let connection = ClusterConnInner {
            inner,
            in_flight_requests: Default::default(),
            refresh_error: None,
            state: ConnectionState::PollComplete,
            shutdown_flag: shutdown_flag.clone(),
        };
        Self::refresh_slots_with_retries(connection.inner.clone()).await?;
        if let Some(duration) = topology_checks_interval {
            let periodic_task = ClusterConnInner::periodic_topology_check(
                connection.inner.clone(),
                duration,
                shutdown_flag,
            );
            #[cfg(feature = "tokio-comp")]
            tokio::spawn(periodic_task);
            #[cfg(all(not(feature = "tokio-comp"), feature = "async-std-comp"))]
            AsyncStd::spawn(periodic_task);
        }

        Ok(Disposable::new(connection))
    }

    /// Go through each of the initial nodes and attempt to retrieve all IP entries from them.
    /// If there's a DNS endpoint that directs to several IP addresses, add all addresses to the initial nodes list.
    /// Returns a vector of tuples, each containing a node's address (including the hostname) and its corresponding SocketAddr if retrieved.
    pub(crate) async fn try_to_expand_initial_nodes(
        initial_nodes: &[ConnectionInfo],
    ) -> Vec<(String, Option<SocketAddr>)> {
        stream::iter(initial_nodes)
            .fold(
                Vec::with_capacity(initial_nodes.len()),
                |mut acc, info| async {
                    let (host, port) = match &info.addr {
                        crate::ConnectionAddr::Tcp(host, port) => (host, port),
                        crate::ConnectionAddr::TcpTls {
                            host,
                            port,
                            insecure: _,
                        } => (host, port),
                        crate::ConnectionAddr::Unix(_) => {
                            // We don't support multiple addresses for a Unix address. Store the initial node address and continue
                            acc.push((info.addr.to_string(), None));
                            return acc;
                        }
                    };
                    match get_socket_addrs(host, *port).await {
                        Ok(socket_addrs) => {
                            for addr in socket_addrs {
                                acc.push((info.addr.to_string(), Some(addr)));
                            }
                        }
                        Err(_) => {
                            // Couldn't find socket addresses, store the initial node address and continue
                            acc.push((info.addr.to_string(), None));
                        }
                    };
                    acc
                },
            )
            .await
    }

    async fn create_initial_connections(
        initial_nodes: &[ConnectionInfo],
        params: &ClusterParams,
    ) -> RedisResult<ConnectionMap<C>> {
        let initial_nodes: Vec<(String, Option<SocketAddr>)> =
            Self::try_to_expand_initial_nodes(initial_nodes).await;
        let connections = stream::iter(initial_nodes.iter().cloned())
            .map(|(node_addr, socket_addr)| {
                let params = params.clone();
                async move {
                    let result = connect_and_check(&node_addr, params, socket_addr).await;
                    result.map(|(conn, ip)| {
                        (
                            node_addr,
                            ClusterNode::new(async { conn }.boxed().shared(), ip),
                        )
                    })
                }
            })
            .buffer_unordered(initial_nodes.len())
            .fold(
                (
                    ConnectionsMap(HashMap::with_capacity(initial_nodes.len())),
                    None,
                ),
                |mut connections: (ConnectionMap<C>, Option<String>), addr_conn_res| async move {
                    match addr_conn_res {
                        Ok((addr, node)) => {
                            connections.0 .0.insert(addr.into(), node);
                            (connections.0, None)
                        }
                        Err(e) => (connections.0, Some(e.to_string())),
                    }
                },
            )
            .await;
        if connections.0 .0.is_empty() {
            return Err(RedisError::from((
                ErrorKind::IoError,
                "Failed to create initial connections",
                connections.1.unwrap_or("".to_string()),
            )));
        }
        info!("Connected to initial nodes:\n{}", connections.0);
        Ok(connections.0)
    }

    fn refresh_connections(
        &mut self,
        identifiers: Vec<ConnectionIdentifier>,
    ) -> impl Future<Output = ()> {
        info!("Started refreshing connections to {:?}", identifiers);
        let inner = self.inner.clone();
        async move {
            let mut connections_container = inner.conn_lock.write().await;
            let cluster_params = &inner.cluster_params;
            stream::iter(identifiers.into_iter())
                .fold(
                    &mut *connections_container,
                    |connections_container, identifier| async move {
                        let addr_option = connections_container.address_for_identifier(&identifier);
                        let node_option = connections_container.remove_connection(&identifier);
                        if let Some(addr) = addr_option {
                            let conn =
                                Self::get_or_create_conn(&addr, node_option, cluster_params).await;
                            if let Ok((conn, ip)) = conn {
                                connections_container.replace_or_add_connection_for_address(
                                    addr,
                                    ClusterNode::new(async { conn }.boxed().shared(), ip),
                                );
                            }
                        }
                        connections_container
                    },
                )
                .await;
            info!("refresh connections completed");
        }
    }

    async fn aggregate_results(
<<<<<<< HEAD
        receivers: Vec<(ArcStr, oneshot::Receiver<RedisResult<Response>>)>,
=======
        receivers: Vec<(String, oneshot::Receiver<RedisResult<Response>>)>,
>>>>>>> d8c5436e
        routing: &MultipleNodeRoutingInfo,
        response_policy: Option<ResponsePolicy>,
    ) -> RedisResult<Value> {
        let extract_result = |response| match response {
            Response::Single(value) => value,
            Response::Multiple(_) => unreachable!(),
        };

        let convert_result = |res: Result<RedisResult<Response>, _>| {
            res.map_err(|_| RedisError::from((ErrorKind::ResponseError, "request wasn't handled due to internal failure"))) // this happens only if the result sender is dropped before usage.
            .and_then(|res| res.map(extract_result))
        };

        let get_receiver = |(_, receiver): (_, oneshot::Receiver<RedisResult<Response>>)| async {
            convert_result(receiver.await)
        };

        // TODO - once Value::Error will be merged, these will need to be updated to handle this new value.
        match response_policy {
            Some(ResponsePolicy::AllSucceeded) => {
                future::try_join_all(receivers.into_iter().map(get_receiver))
                    .await
                    .map(|mut results| results.pop().unwrap()) // unwrap is safe, since at least one function succeeded
            }
            Some(ResponsePolicy::OneSucceeded) => future::select_ok(
                receivers
                    .into_iter()
                    .map(|tuple| Box::pin(get_receiver(tuple))),
            )
            .await
            .map(|(result, _)| result),
            Some(ResponsePolicy::OneSucceededNonEmpty) => {
                future::select_ok(receivers.into_iter().map(|(_, receiver)| {
                    Box::pin(async move {
                        let result = convert_result(receiver.await)?;
                        match result {
                            Value::Nil => Err((ErrorKind::ResponseError, "no value found").into()),
                            _ => Ok(result),
                        }
                    })
                }))
                .await
                .map(|(result, _)| result)
            }
            Some(ResponsePolicy::Aggregate(op)) => {
                future::try_join_all(receivers.into_iter().map(get_receiver))
                    .await
                    .and_then(|results| crate::cluster_routing::aggregate(results, op))
            }
            Some(ResponsePolicy::AggregateLogical(op)) => {
                future::try_join_all(receivers.into_iter().map(get_receiver))
                    .await
                    .and_then(|results| crate::cluster_routing::logical_aggregate(results, op))
            }
            Some(ResponsePolicy::CombineArrays) => {
                future::try_join_all(receivers.into_iter().map(get_receiver))
                    .await
                    .and_then(|results| match routing {
                        MultipleNodeRoutingInfo::MultiSlot(vec) => {
                            crate::cluster_routing::combine_and_sort_array_results(
                                results,
                                vec.iter().map(|(_, indices)| indices),
                            )
                        }
                        _ => crate::cluster_routing::combine_array_results(results),
                    })
            }
            Some(ResponsePolicy::Special) | None => {
                // This is our assumption - if there's no coherent way to aggregate the responses, we just map each response to the sender, and pass it to the user.
                // TODO - once RESP3 is merged, return a map value here.
                // TODO - once Value::Error is merged, we can use join_all and report separate errors and also pass successes.
                future::try_join_all(receivers.into_iter().map(|(addr, receiver)| async move {
                    let result = convert_result(receiver.await)?;
<<<<<<< HEAD
                    Ok(Value::Bulk(vec![
                        Value::Data(addr.as_bytes().to_vec()),
                        result,
                    ]))
=======
                    Ok(Value::Bulk(vec![Value::Data(addr.into_bytes()), result]))
>>>>>>> d8c5436e
                }))
                .await
                .map(Value::Bulk)
            }
        }
    }

<<<<<<< HEAD
    // Query a node to discover slot-> master mappings with retries
    async fn refresh_slots_with_retries(inner: Arc<InnerCore<C>>) -> RedisResult<()> {
        if inner
            .slot_refresh_in_progress
            .compare_exchange(false, true, Ordering::Relaxed, Ordering::Relaxed)
            .is_err()
        {
            return Ok(());
        }
        let retry_strategy = ExponentialBackoff {
            initial_interval: DEFAULT_REFRESH_SLOTS_RETRY_INITIAL_INTERVAL,
            max_interval: DEFAULT_REFRESH_SLOTS_RETRY_TIMEOUT,
            ..Default::default()
        };
        let retries_counter = AtomicUsize::new(0);
        let res = retry(retry_strategy, || {
            let curr_retry = retries_counter.fetch_add(1, atomic::Ordering::Relaxed);
            Self::refresh_slots(inner.clone(), curr_retry).map_err(Error::from)
        })
        .await;
        inner
            .slot_refresh_in_progress
            .store(false, Ordering::Relaxed);
        res
    }

    async fn periodic_topology_check(
        inner: Arc<InnerCore<C>>,
        interval_duration: Duration,
        shutdown_flag: Arc<AtomicBool>,
    ) {
        loop {
            if shutdown_flag.load(Ordering::Relaxed) {
                return;
            }
            let _ = sleep(interval_duration.into()).await;

            let retry_strategy = ExponentialBackoff {
                initial_interval: DEFAULT_REFRESH_SLOTS_RETRY_INITIAL_INTERVAL,
                max_interval: DEFAULT_REFRESH_SLOTS_RETRY_TIMEOUT,
                ..Default::default()
            };
            let topology_check_res = retry(retry_strategy, || {
                Self::check_for_topology_diff(inner.clone()).map_err(Error::from)
            })
            .await;
            if let Ok(true) = topology_check_res {
                let _ = Self::refresh_slots_with_retries(inner.clone()).await;
            };
        }
    }

    /// Queries log2n nodes (where n represents the number of cluster nodes) to determine whether their
    /// topology view differs from the one currently stored in the connection manager.
    /// Returns true if change was detected, otherwise false.
    async fn check_for_topology_diff(inner: Arc<InnerCore<C>>) -> RedisResult<bool> {
        let read_guard = inner.conn_lock.read().await;
        let num_of_nodes: usize = read_guard.len();
        // TODO: Starting from Rust V1.67, integers has logarithms support.
        // When we no longer need to support Rust versions < 1.67, remove fast_math and transition to the ilog2 function.
        let num_of_nodes_to_query =
            std::cmp::max(fast_math::log2_raw(num_of_nodes as f32) as usize, 1);
        let requested_nodes = read_guard.random_connections(num_of_nodes_to_query);
        let topology_join_results =
            futures::future::join_all(requested_nodes.map(|conn| async move {
                let mut conn: C = conn.1.await;
                conn.req_packed_command(&slot_cmd()).await
            }))
            .await;
        let topology_values: Vec<_> = topology_join_results
            .into_iter()
            .filter_map(|r| r.ok())
            .collect();
        let (_, found_topology_hash) = calculate_topology(
            topology_values,
            DEFAULT_NUMBER_OF_REFRESH_SLOTS_RETRIES,
            inner.cluster_params.tls,
            num_of_nodes_to_query,
            inner.cluster_params.read_from_replicas,
        )?;
        let change_found = read_guard.get_current_topology_hash() != found_topology_hash;
        Ok(change_found)
    }

    // Query a node to discover slot-> master mappings
    async fn refresh_slots(inner: Arc<InnerCore<C>>, curr_retry: usize) -> RedisResult<()> {
        info!("refresh_slots started");
        let read_guard = inner.conn_lock.read().await;
        let num_of_nodes = read_guard.len();
        const MAX_REQUESTED_NODES: usize = 50;
        let num_of_nodes_to_query = std::cmp::min(num_of_nodes, MAX_REQUESTED_NODES);
        let requested_nodes = read_guard.random_connections(num_of_nodes_to_query);
        let topology_join_results =
            futures::future::join_all(requested_nodes.map(|conn| async move {
                let mut conn: C = conn.1.await;
                conn.req_packed_command(&slot_cmd()).await
            }))
            .await;
        let topology_values: Vec<_> = topology_join_results
            .into_iter()
            .filter_map(|r| r.ok())
            .collect();
        let (new_slots, topology_hash) = calculate_topology(
            topology_values,
            curr_retry,
            inner.cluster_params.tls,
            num_of_nodes_to_query,
            inner.cluster_params.read_from_replicas,
        )?;
        info!("Found slot map: {new_slots}");
        let connections = &*read_guard;
        // Create a new connection vector of the found nodes
        let mut nodes = new_slots.values().flatten().collect::<Vec<_>>();
        nodes.sort_unstable();
        nodes.dedup();
        let nodes_len = nodes.len();
        let addresses_and_connections_iter = nodes.into_iter().map(|addr| async move {
            if let Some(node) = connections.node_for_address(addr.as_str()) {
                return (addr, Some(node));
            }
            // If it's a DNS endpoint, it could have been stored in the existing connections vector using the resolved IP address instead of the DNS endpoint's name.
            // We shall check if a connection is already exists under the resolved IP name.
            let (host, port) = match get_host_and_port_from_addr(addr) {
                Some((host, port)) => (host, port),
                None => return (addr, None),
            };
            let conn = get_socket_addrs(host, port)
                .await
                .ok()
                .map(|mut socket_addresses| {
                    socket_addresses
                        .find_map(|addr| connections.node_for_address(&addr.to_string()))
                })
                .unwrap_or(None);
            (addr, conn)
        });
        let addresses_and_connections_iter =
            futures::future::join_all(addresses_and_connections_iter).await;
        let new_connections: ConnectionMap<C> = stream::iter(addresses_and_connections_iter)
            .fold(
                ConnectionsMap(HashMap::with_capacity(nodes_len)),
                |mut connections, (addr, connection)| async {
                    let conn =
                        Self::get_or_create_conn(addr, connection, &inner.cluster_params).await;
                    if let Ok((conn, ip)) = conn {
                        connections.0.insert(
                            addr.into(),
                            ClusterNode::new(async { conn }.boxed().shared(), ip),
                        );
                    }
                    connections
                },
            )
            .await;

        drop(read_guard);
        info!("refresh_slots found nodes:\n{new_connections}");
        // Replace the current slot map and connection vector with the new ones
        let mut write_guard = inner.conn_lock.write().await;
        *write_guard = ConnectionsContainer::new(
            new_slots,
            new_connections,
            inner.cluster_params.read_from_replicas,
            topology_hash,
        );
        Ok(())
    }

=======
>>>>>>> d8c5436e
    async fn execute_on_multiple_nodes<'a>(
        cmd: &'a Arc<Cmd>,
        routing: &'a MultipleNodeRoutingInfo,
        core: Core<C>,
        response_policy: Option<ResponsePolicy>,
    ) -> (OperationTarget, RedisResult<Response>) {
<<<<<<< HEAD
        trace!("execute_on_multiple_nodes");
        let connections_container = core.conn_lock.read().await;

        // This function maps the connections to senders & receivers of one-shot channels, and the receivers are mapped to `PendingRequest`s.
        // This allows us to pass the new `PendingRequest`s to `try_request`, while letting `execute_on_multiple_nodes` wait on the receivers
        // for all of the individual requests to complete.
        #[allow(clippy::type_complexity)] // The return value is complex, but indentation and linebreaks make it human readable.
        fn into_channels<C>(
            iterator: impl Iterator<Item = (Arc<Cmd>, ConnectionAndIdentifier<ConnectionFuture<C>>)>,
            connections_container: &ConnectionsContainer<C>,
        ) -> (
            Vec<(ArcStr, Receiver<Result<Response, RedisError>>)>,
            Vec<PendingRequest<Response, C>>,
        ) {
            iterator
                .filter_map(|(cmd, (identifier, conn))| {
                    let (sender, receiver) = oneshot::channel();
                    connections_container
                            .address_for_identifier(&identifier) // TODO - this lookup can be avoided, since address is only needed on Special aggregates.
                            .map(|address| {
                                (
                                    (address, receiver),
                                    PendingRequest {
                                        retry: 0,
                                        sender,
                                        info: RequestInfo {
                                            cmd: CmdArg::Cmd {
                                                cmd,
                                                routing: CommandRouting::Connection {
                                                    identifier,
                                                    conn,
                                                },
                                            },
                                            redirect: None,
                                        },
                                    },
                                )
                            })
                })
                .unzip()
        }

        let (receivers, requests): (Vec<_>, Vec<_>) = match routing {
            MultipleNodeRoutingInfo::AllNodes => into_channels(
                connections_container
                    .all_node_connections()
                    .map(|tuple| (cmd.clone(), tuple)),
                &connections_container,
            ),
            MultipleNodeRoutingInfo::AllMasters => into_channels(
                connections_container
                    .all_primary_connections()
                    .map(|tuple| (cmd.clone(), tuple)),
                &connections_container,
            ),
            MultipleNodeRoutingInfo::MultiSlot(slots) => into_channels(
                slots.iter().filter_map(|(route, indices)| {
                    connections_container
                        .connection_for_route(route)
                        .map(|tuple| {
                            let mut new_cmd = Cmd::new();
                            new_cmd.arg(cmd.arg_idx(0));
                            for index in indices {
                                new_cmd.arg(cmd.arg_idx(*index));
                            }
                            (Arc::new(new_cmd), tuple)
                        })
                }),
                &connections_container,
            ),
        };

        drop(connections_container);
=======
        let read_guard = core.conn_lock.read().await;
        let (receivers, requests): (Vec<_>, Vec<_>) = read_guard
            .1
            .addresses_for_multi_routing(routing)
            .into_iter()
            .enumerate()
            .filter_map(|(index, addr)| {
                read_guard.0.get(addr).cloned().map(|conn| {
                    let cmd = match routing {
                        MultipleNodeRoutingInfo::MultiSlot(vec) => {
                            let (_, indices) = vec.get(index).unwrap();
                            Arc::new(crate::cluster_routing::command_for_multi_slot_indices(
                                cmd.as_ref(),
                                indices.iter(),
                            ))
                        }
                        _ => cmd.clone(),
                    };
                    let (sender, receiver) = oneshot::channel();
                    let addr = addr.to_string();
                    (
                        (addr.clone(), receiver),
                        PendingRequest {
                            retry: 0,
                            sender,
                            info: RequestInfo {
                                cmd: CmdArg::Cmd {
                                    cmd,
                                    routing: CommandRouting::Connection { addr, conn },
                                },
                                redirect: None,
                            },
                        },
                    )
                })
            })
            .unzip();
        drop(read_guard);
>>>>>>> d8c5436e
        core.pending_requests.lock().unwrap().extend(requests);

        let result = Self::aggregate_results(receivers, routing, response_policy)
            .await
            .map(Response::Single);

        (OperationTarget::FanOut, result)
    }

    async fn try_cmd_request(
        cmd: Arc<Cmd>,
        redirect: Option<Redirect>,
        routing: CommandRouting<C>,
        core: Core<C>,
        asking: bool,
    ) -> (OperationTarget, RedisResult<Response>) {
<<<<<<< HEAD
        let route_option = if redirect.is_some() {
            // if we have a redirect, we don't take info from `routing`.
            // TODO - combine the info in `routing` and `redirect` and `asking` into a single structure, so there won't be this question of which field takes precedence.
            None
        } else {
            match routing {
                // commands that are sent to multiple nodes are handled here.
                CommandRouting::Route(Some(RoutingInfo::MultiNode((
                    multi_node_routing,
                    response_policy,
                )))) => {
=======
        let route = if redirect.is_some() {
            // if we have a redirect, we don't take info from `routing`.
            // TODO - combine the info in `routing` and `redirect` and `asking` into a single structure, so there won't be this question of which field takes precedence.
            SingleNodeRoutingInfo::Random
        } else {
            match routing {
                // commands that are sent to multiple nodes are handled here.
                CommandRouting::Route(RoutingInfo::MultiNode((
                    multi_node_routing,
                    response_policy,
                ))) => {
>>>>>>> d8c5436e
                    assert!(!asking);
                    assert!(redirect.is_none());
                    return Self::execute_on_multiple_nodes(
                        &cmd,
                        &multi_node_routing,
                        core,
                        response_policy,
                    )
                    .await;
                }
<<<<<<< HEAD

                // commands that have concrete connections, and don't require redirection, are handled here.
                CommandRouting::Connection { identifier, conn } => {
                    let mut conn = conn.await;
                    let result = conn.req_packed_command(&cmd).await.map(Response::Single);
                    return (identifier.into(), result);
                }

                CommandRouting::Route(Some(RoutingInfo::SingleNode(
                    SingleNodeRoutingInfo::SpecificNode(route),
                ))) => Some(route),

                CommandRouting::Route(Some(RoutingInfo::SingleNode(
                    SingleNodeRoutingInfo::Random,
                ))) => None,

                CommandRouting::Route(None) => None,
            }
        };
        trace!("route request to single node");

        // if we reached this point, we're sending the command only to single node, and we need to find the
        // right connection to the node.
        let (identifier, mut conn) =
            Self::get_connection(redirect, route_option, core, asking).await;
        let result = conn.req_packed_command(&cmd).await.map(Response::Single);
        (identifier.into(), result)
=======
                CommandRouting::Route(RoutingInfo::SingleNode(single_node_routing)) => {
                    single_node_routing
                }

                // commands that have concrete connections, and don't require redirection, are handled here.
                CommandRouting::Connection { addr, conn } => {
                    let mut conn = conn.await;
                    let result = conn.req_packed_command(&cmd).await.map(Response::Single);
                    return (addr.into(), result);
                }
            }
        };

        let (addr, mut conn) = Self::get_connection(redirect, route, core, asking).await;
        let result = conn.req_packed_command(&cmd).await.map(Response::Single);
        (addr.into(), result)
>>>>>>> d8c5436e
    }

    async fn try_pipeline_request(
        pipeline: Arc<crate::Pipeline>,
        offset: usize,
        count: usize,
<<<<<<< HEAD
        conn: impl Future<Output = (ConnectionIdentifier, C)>,
    ) -> (OperationTarget, RedisResult<Response>) {
        trace!("try_pipeline_request");
        let (identifier, mut conn) = conn.await;
=======
        conn: impl Future<Output = (String, C)>,
    ) -> (OperationTarget, RedisResult<Response>) {
        let (addr, mut conn) = conn.await;
>>>>>>> d8c5436e
        let result = conn
            .req_packed_commands(&pipeline, offset, count)
            .await
            .map(Response::Multiple);
<<<<<<< HEAD
        (OperationTarget::Node { identifier }, result)
=======
        (OperationTarget::Node { address: addr }, result)
>>>>>>> d8c5436e
    }

    async fn try_request(
        info: RequestInfo<C>,
        core: Core<C>,
    ) -> (OperationTarget, RedisResult<Response>) {
        let asking = matches!(&info.redirect, Some(Redirect::Ask(_)));

        match info.cmd {
            CmdArg::Cmd { cmd, routing } => {
                Self::try_cmd_request(cmd, info.redirect, routing, core, asking).await
            }
            CmdArg::Pipeline {
                pipeline,
                offset,
                count,
                route,
            } => {
                Self::try_pipeline_request(
                    pipeline,
                    offset,
                    count,
                    Self::get_connection(info.redirect, route, core, asking),
                )
                .await
            }
        }
    }

    async fn get_connection(
        mut redirect: Option<Redirect>,
<<<<<<< HEAD
        route: Option<Route>,
=======
        route: SingleNodeRoutingInfo,
>>>>>>> d8c5436e
        core: Core<C>,
        asking: bool,
    ) -> (ConnectionIdentifier, C) {
        let read_guard = core.conn_lock.read().await;

<<<<<<< HEAD
        let conn_check = match redirect.take() {
            Some(Redirect::Moved(moved_addr)) => read_guard
                .connection_for_address(moved_addr.as_str())
                .map_or(
                    ConnectionCheck::OnlyAddress(moved_addr),
                    ConnectionCheck::Found,
                ),
            Some(Redirect::Ask(ask_addr)) => {
                read_guard.connection_for_address(ask_addr.as_str()).map_or(
                    ConnectionCheck::OnlyAddress(ask_addr),
                    ConnectionCheck::Found,
                )
            }
            None => route
                .as_ref()
                .and_then(|route| read_guard.connection_for_route(route))
                .map_or(ConnectionCheck::Nothing, ConnectionCheck::Found),
        };
=======
        let conn = match redirect.take() {
            Some(Redirect::Moved(moved_addr)) => Some(moved_addr),
            Some(Redirect::Ask(ask_addr)) => Some(ask_addr),
            None => match route {
                SingleNodeRoutingInfo::Random => None,
                SingleNodeRoutingInfo::SpecificNode(route) => read_guard
                    .1
                    .slot_addr_for_route(&route)
                    .map(|addr| addr.to_string()),
            },
        }
        .map(|addr| {
            let conn = read_guard.0.get(&addr).cloned();
            (addr, conn)
        });
>>>>>>> d8c5436e
        drop(read_guard);

        let addr_conn_option = match conn_check {
            ConnectionCheck::Found((identifier, connection)) => {
                Some((identifier, connection.await))
            }
            ConnectionCheck::OnlyAddress(addr) => {
                match connect_and_check::<C>(&addr, core.cluster_params.clone(), None).await {
                    Ok((connection, ip)) => {
                        let connection_clone = connection.clone();
                        let mut connections = core.conn_lock.write().await;
                        let identifier = connections.replace_or_add_connection_for_address(
                            addr,
                            ClusterNode::new(
                                async move { connection_clone.clone() }.boxed().shared(),
                                ip,
                            ),
                        );
                        drop(connections);
                        Some((identifier, connection))
                    }
                    Err(_) => None, // TODO - this should probably be handled in another way, not sent to a random connection.
                }
            }
            ConnectionCheck::Nothing => None,
        };

        let (identifier, mut conn) = match addr_conn_option {
            Some(tuple) => tuple,
            None => {
                let read_guard = core.conn_lock.read().await;
                let (random_identifier, random_conn_future) =
                    read_guard.random_connections(1).next().unwrap(); // TODO - this can panic. handle None.
                drop(read_guard);
                (random_identifier, random_conn_future.await)
            }
        };
        if asking {
            let _ = conn.req_packed_command(&crate::cmd::cmd("ASKING")).await;
        }
        (identifier, conn)
    }

    fn poll_recover(
        &mut self,
        cx: &mut task::Context<'_>,
        future: RecoverFuture,
    ) -> Poll<Result<(), RedisError>> {
        match future {
            RecoverFuture::RecoverSlots(mut future) => match future.as_mut().poll(cx) {
                Poll::Ready(Ok(_)) => {
                    trace!("Recovered!");
                    self.state = ConnectionState::PollComplete;
                    Poll::Ready(Ok(()))
                }
                Poll::Pending => {
                    self.state = ConnectionState::Recover(RecoverFuture::RecoverSlots(future));
                    trace!("Recover not ready");
                    Poll::Pending
                }
                Poll::Ready(Err(err)) => {
                    self.state = ConnectionState::Recover(RecoverFuture::RecoverSlots(Box::pin(
                        Self::refresh_slots_with_retries(self.inner.clone()),
                    )));
                    Poll::Ready(Err(err))
                }
            },
            RecoverFuture::Reconnect(mut future) => match future.as_mut().poll(cx) {
                Poll::Ready(_) => {
                    trace!("Reconnected connections");
                    self.state = ConnectionState::PollComplete;
                    Poll::Ready(Ok(()))
                }
                Poll::Pending => {
                    self.state = ConnectionState::Recover(RecoverFuture::Reconnect(future));
                    trace!("Recover not ready");
                    Poll::Pending
                }
            },
        }
    }

    fn poll_complete(&mut self, cx: &mut task::Context<'_>) -> Poll<PollFlushAction> {
        let mut poll_flush_action = PollFlushAction::None;

        let mut pending_requests_guard = self.inner.pending_requests.lock().unwrap();
        if !pending_requests_guard.is_empty() {
            let mut pending_requests = mem::take(&mut *pending_requests_guard);
            for request in pending_requests.drain(..) {
                // Drop the request if noone is waiting for a response to free up resources for
                // requests callers care about (load shedding). It will be ambigous whether the
                // request actually goes through regardless.
                if request.sender.is_closed() {
                    continue;
                }

                let future = Self::try_request(request.info.clone(), self.inner.clone()).boxed();
                self.in_flight_requests.push(Box::pin(Request {
                    retry_params: self.inner.cluster_params.retry_params.clone(),
                    request: Some(request),
                    future: RequestState::Future { future },
                }));
            }
            *pending_requests_guard = pending_requests;
        }
        drop(pending_requests_guard);

        loop {
            let result = match Pin::new(&mut self.in_flight_requests).poll_next(cx) {
                Poll::Ready(Some(result)) => result,
                Poll::Ready(None) | Poll::Pending => break,
            };
            match result {
                Next::Done => {}
                Next::Retry { request } => {
                    let future = Self::try_request(request.info.clone(), self.inner.clone());
                    self.in_flight_requests.push(Box::pin(Request {
                        retry_params: self.inner.cluster_params.retry_params.clone(),
                        request: Some(request),
                        future: RequestState::Future {
                            future: Box::pin(future),
                        },
                    }));
                }
                Next::RefreshSlots { request } => {
                    poll_flush_action =
                        poll_flush_action.change_state(PollFlushAction::RebuildSlots);
                    let future = Self::try_request(request.info.clone(), self.inner.clone());
                    self.in_flight_requests.push(Box::pin(Request {
                        retry_params: self.inner.cluster_params.retry_params.clone(),
                        request: Some(request),
                        future: RequestState::Future {
                            future: Box::pin(future),
                        },
                    }));
                }
                Next::Reconnect {
                    request, target, ..
                } => {
                    poll_flush_action =
                        poll_flush_action.change_state(PollFlushAction::Reconnect(vec![target]));
                    self.inner.pending_requests.lock().unwrap().push(request);
                }
            }
        }

        match poll_flush_action {
            PollFlushAction::None => {
                if self.in_flight_requests.is_empty() {
                    Poll::Ready(poll_flush_action)
                } else {
                    Poll::Pending
                }
            }
            rebuild @ PollFlushAction::RebuildSlots => Poll::Ready(rebuild),
            reestablish @ PollFlushAction::Reconnect(_) => Poll::Ready(reestablish),
        }
    }

    fn send_refresh_error(&mut self) {
        if self.refresh_error.is_some() {
            if let Some(mut request) = Pin::new(&mut self.in_flight_requests)
                .iter_pin_mut()
                .find(|request| request.request.is_some())
            {
                (*request)
                    .as_mut()
                    .respond(Err(self.refresh_error.take().unwrap()));
            } else if let Some(request) = self.inner.pending_requests.lock().unwrap().pop() {
                let _ = request.sender.send(Err(self.refresh_error.take().unwrap()));
            }
        }
    }

    /// Return true if a DNS change is detected, otherwise return false.
    /// This function takes a node's address, examines if its host has encountered a DNS change, where the node's endpoint now leads to a different IP address.
    /// If no socket addresses are discovered for the node's host address, or if it's a non-DNS address, it returns false.
    /// In case the node's host address resolves to socket addresses and none of them match the current connection's IP,
    /// a DNS change is detected, so the current connection isn't valid anymore and a new connection should be made.
    async fn is_dns_changed(addr: &str, curr_ip: &IpAddr) -> bool {
        let (host, port) = match get_host_and_port_from_addr(addr) {
            Some((host, port)) => (host, port),
            None => return false,
        };
        let mut updated_addresses = match get_socket_addrs(host, port).await {
            Ok(socket_addrs) => socket_addrs,
            Err(_) => return false,
        };

        !updated_addresses.any(|socket_addr| socket_addr.ip() == *curr_ip)
    }

    async fn get_or_create_conn(
        addr: &str,
        node: Option<AsyncClusterNode<C>>,
        params: &ClusterParams,
    ) -> RedisResult<(C, Option<IpAddr>)> {
        if let Some(node) = node {
            let mut conn = node.connection.await;
            if let Some(ref ip) = node.ip {
                if Self::is_dns_changed(addr, ip).await {
                    return connect_and_check(addr, params.clone(), None).await;
                }
            };
            match check_connection(&mut conn, params.connection_timeout.into()).await {
                Ok(_) => Ok((conn, node.ip)),
                Err(_) => connect_and_check(addr, params.clone(), None).await,
            }
        } else {
            connect_and_check(addr, params.clone(), None).await
        }
    }
}

enum PollFlushAction {
    None,
    RebuildSlots,
    Reconnect(Vec<ConnectionIdentifier>),
}

impl PollFlushAction {
    fn change_state(self, next_state: PollFlushAction) -> PollFlushAction {
        match self {
            Self::None => next_state,
            rebuild @ Self::RebuildSlots => rebuild,
            Self::Reconnect(mut addrs) => match next_state {
                rebuild @ Self::RebuildSlots => rebuild,
                Self::Reconnect(new_addrs) => {
                    addrs.extend(new_addrs);
                    Self::Reconnect(addrs)
                }
                Self::None => Self::Reconnect(addrs),
            },
        }
    }
}

impl<C> Sink<Message<C>> for Disposable<ClusterConnInner<C>>
where
    C: ConnectionLike + Connect + Clone + Send + Sync + Unpin + 'static,
{
    type Error = ();

    fn poll_ready(
        mut self: Pin<&mut Self>,
        cx: &mut task::Context,
    ) -> Poll<Result<(), Self::Error>> {
        match mem::replace(&mut self.state, ConnectionState::PollComplete) {
            ConnectionState::PollComplete => Poll::Ready(Ok(())),
            ConnectionState::Recover(future) => {
                match ready!(self.as_mut().poll_recover(cx, future)) {
                    Ok(()) => Poll::Ready(Ok(())),
                    Err(err) => {
                        // We failed to reconnect, while we will try again we will report the
                        // error if we can to avoid getting trapped in an infinite loop of
                        // trying to reconnect
                        if let Some(mut request) = Pin::new(&mut self.in_flight_requests)
                            .iter_pin_mut()
                            .find(|request| request.request.is_some())
                        {
                            (*request).as_mut().respond(Err(err));
                        } else {
                            self.refresh_error = Some(err);
                        }
                        Poll::Ready(Ok(()))
                    }
                }
            }
        }
    }

    fn start_send(self: Pin<&mut Self>, msg: Message<C>) -> Result<(), Self::Error> {
<<<<<<< HEAD
=======
        trace!("start_send");
>>>>>>> d8c5436e
        let Message { cmd, sender } = msg;

        let redirect = None;
        let info = RequestInfo { cmd, redirect };

        self.inner
            .pending_requests
            .lock()
            .unwrap()
            .push(PendingRequest {
                retry: 0,
                sender,
                info,
            });
        Ok(())
    }

    fn poll_flush(
        mut self: Pin<&mut Self>,
        cx: &mut task::Context,
    ) -> Poll<Result<(), Self::Error>> {
        trace!("poll_complete: {:?}", self.state);
        loop {
            self.send_refresh_error();

            match mem::replace(&mut self.state, ConnectionState::PollComplete) {
                ConnectionState::Recover(future) => {
                    match ready!(self.as_mut().poll_recover(cx, future)) {
                        Ok(()) => (),
                        Err(err) => {
                            // We failed to reconnect, while we will try again we will report the
                            // error if we can to avoid getting trapped in an infinite loop of
                            // trying to reconnect
                            self.refresh_error = Some(err);

                            // Give other tasks a chance to progress before we try to recover
                            // again. Since the future may not have registered a wake up we do so
                            // now so the task is not forgotten
                            cx.waker().wake_by_ref();
                            return Poll::Pending;
                        }
                    }
                }
                ConnectionState::PollComplete => match ready!(self.poll_complete(cx)) {
                    PollFlushAction::None => return Poll::Ready(Ok(())),
                    PollFlushAction::RebuildSlots => {
                        self.state =
                            ConnectionState::Recover(RecoverFuture::RecoverSlots(Box::pin(
                                ClusterConnInner::refresh_slots_with_retries(self.inner.clone()),
                            )));
                    }
                    PollFlushAction::Reconnect(identifiers) => {
                        self.state = ConnectionState::Recover(RecoverFuture::Reconnect(Box::pin(
                            self.refresh_connections(identifiers),
                        )));
                    }
                },
            }
        }
    }

    fn poll_close(
        mut self: Pin<&mut Self>,
        cx: &mut task::Context,
    ) -> Poll<Result<(), Self::Error>> {
        // Try to drive any in flight requests to completion
        match self.poll_complete(cx) {
            Poll::Ready(poll_flush_action) => match poll_flush_action {
                PollFlushAction::None => (),
                _ => Err(()).map_err(|_| ())?,
            },
            Poll::Pending => (),
        };
        // If we no longer have any requests in flight we are done (skips any reconnection
        // attempts)
        if self.in_flight_requests.is_empty() {
            return Poll::Ready(Ok(()));
        }

        self.poll_flush(cx)
    }
}

impl<C> ConnectionLike for ClusterConnection<C>
where
    C: ConnectionLike + Send + Clone + Unpin + Sync + Connect + 'static,
{
    fn req_packed_command<'a>(&'a mut self, cmd: &'a Cmd) -> RedisFuture<'a, Value> {
<<<<<<< HEAD
        self.send_packed_command(cmd, None).boxed()
=======
        let routing = RoutingInfo::for_routable(cmd)
            .unwrap_or(RoutingInfo::SingleNode(SingleNodeRoutingInfo::Random));
        self.route_command(cmd, routing).boxed()
>>>>>>> d8c5436e
    }

    fn req_packed_commands<'a>(
        &'a mut self,
        pipeline: &'a crate::Pipeline,
        offset: usize,
        count: usize,
    ) -> RedisFuture<'a, Vec<Value>> {
<<<<<<< HEAD
        self.send_packed_commands(pipeline, offset, count, None)
            .boxed()
=======
        let route = route_pipeline(pipeline).into();
        self.route_pipeline(pipeline, offset, count, route).boxed()
>>>>>>> d8c5436e
    }

    fn get_db(&self) -> i64 {
        0
    }
}
/// Implements the process of connecting to a Redis server
/// and obtaining a connection handle.
pub trait Connect: Sized {
    /// Connect to a node.
    /// For TCP connections, returning a tuple of handle for command execution and the node's IP address.
    /// For UNIX connections, returning a tuple of handle for command execution and None.
    fn connect<'a, T>(
        info: T,
        socket_addr: Option<SocketAddr>,
    ) -> RedisFuture<'a, (Self, Option<IpAddr>)>
    where
        T: IntoConnectionInfo + Send + 'a;
}

impl Connect for MultiplexedConnection {
    fn connect<'a, T>(
        info: T,
        socket_addr: Option<SocketAddr>,
    ) -> RedisFuture<'a, (MultiplexedConnection, Option<IpAddr>)>
    where
        T: IntoConnectionInfo + Send + 'a,
    {
        async move {
            let connection_info = info.into_connection_info()?;
            let client = crate::Client::open(connection_info)?;

            #[cfg(feature = "tokio-comp")]
            return client
                .get_multiplexed_async_connection_inner::<crate::aio::tokio::Tokio>(socket_addr)
                .await;

            #[cfg(all(not(feature = "tokio-comp"), feature = "async-std-comp"))]
            return client
                .get_multiplexed_async_connection_inner::<crate::aio::async_std::AsyncStd>(
                    socket_addr,
                )
                .await;
        }
        .boxed()
    }
}

async fn connect_and_check<C>(
    node: &str,
    params: ClusterParams,
    socket_addr: Option<SocketAddr>,
) -> RedisResult<(C, Option<IpAddr>)>
where
    C: ConnectionLike + Connect + Send + 'static,
{
    let read_from_replicas = params.read_from_replicas
        != crate::cluster_topology::ReadFromReplicaStrategy::AlwaysFromPrimary;
    let connection_timeout = params.connection_timeout.into();
    let info = get_connection_info(node, params)?;
    let (mut conn, ip) = C::connect(info, socket_addr)
        .timeout(connection_timeout)
        .await??;
    check_connection(&mut conn, connection_timeout).await?;
    if read_from_replicas {
        // If READONLY is sent to primary nodes, it will have no effect
        crate::cmd("READONLY").query_async(&mut conn).await?;
    }
    Ok((conn, ip))
}

async fn check_connection<C>(conn: &mut C, timeout: futures_time::time::Duration) -> RedisResult<()>
where
    C: ConnectionLike + Send + 'static,
{
    // TODO: Add a check to re-resolve DNS addresses to verify we that we have a connection to the right node
    crate::cmd("PING")
        .query_async::<_, String>(conn)
        .timeout(timeout)
        .await??;
    Ok(())
}

/// Splits a string address into host and port. If the passed address cannot be parsed, None is returned.
/// [addr] should be in the following format: "<host>:<port>".
fn get_host_and_port_from_addr(addr: &str) -> Option<(&str, u16)> {
    let parts: Vec<&str> = addr.split(':').collect();
    if parts.len() != 2 {
        return None;
    }
    let host = parts.first().unwrap();
    let port = parts.get(1).unwrap();
    port.parse::<u16>().ok().map(|port| (*host, port))
}

#[cfg(test)]
mod pipeline_routing_tests {
    use super::route_pipeline;
    use crate::{
        cluster_routing::{Route, SlotAddr},
        cmd,
    };

    #[test]
    fn test_first_route_is_found() {
        let mut pipeline = crate::Pipeline::new();

        pipeline
            .add_command(cmd("FLUSHALL")) // route to all masters
            .get("foo") // route to slot 12182
            .add_command(cmd("EVAL")); // route randomly

        assert_eq!(
            route_pipeline(&pipeline),
            Some(Route::new(12182, SlotAddr::ReplicaOptional))
        );
    }

    #[test]
    fn test_ignore_conflicting_slots() {
        let mut pipeline = crate::Pipeline::new();

        pipeline
            .add_command(cmd("FLUSHALL")) // route to all masters
            .set("baz", "bar") // route to slot 4813
            .get("foo"); // route to slot 12182

        assert_eq!(
            route_pipeline(&pipeline),
            Some(Route::new(4813, SlotAddr::Master))
        );
    }
}<|MERGE_RESOLUTION|>--- conflicted
+++ resolved
@@ -31,14 +31,10 @@
     mem,
     net::{IpAddr, SocketAddr},
     pin::Pin,
-<<<<<<< HEAD
     sync::{
         atomic::{self, AtomicUsize, Ordering},
         Arc, Mutex,
     },
-=======
-    sync::{Arc, Mutex},
->>>>>>> d8c5436e
     task::{self, Poll},
 };
 
@@ -49,15 +45,11 @@
     cluster_client::{ClusterParams, RetryParams},
     cluster_routing::{
         MultipleNodeRoutingInfo, Redirect, ResponsePolicy, Route, RoutingInfo,
-<<<<<<< HEAD
         SingleNodeRoutingInfo,
     },
     cluster_topology::{
         calculate_topology, DEFAULT_NUMBER_OF_REFRESH_SLOTS_RETRIES,
         DEFAULT_REFRESH_SLOTS_RETRY_INITIAL_INTERVAL, DEFAULT_REFRESH_SLOTS_RETRY_TIMEOUT,
-=======
-        SingleNodeRoutingInfo, Slot, SlotMap,
->>>>>>> d8c5436e
     },
     Cmd, ConnectionInfo, ErrorKind, IntoConnectionInfo, RedisError, RedisFuture, RedisResult,
     Value,
@@ -130,31 +122,15 @@
             })
     }
 
-<<<<<<< HEAD
     /// Send a command to the given `routing`. If `routing` is [None], it will be computed from `cmd`.
-    pub async fn send_packed_command(
-        &mut self,
-        cmd: &Cmd,
-        routing: Option<RoutingInfo>,
-    ) -> RedisResult<Value> {
-=======
-    /// Send a command to the given `routing`, and aggregate the response according to `response_policy`.
-    /// If `routing` is [None], the request will be sent to a random node.
     pub async fn route_command(&mut self, cmd: &Cmd, routing: RoutingInfo) -> RedisResult<Value> {
->>>>>>> d8c5436e
-        trace!("send_packed_command");
+        trace!("route_command");
         let (sender, receiver) = oneshot::channel();
         self.0
             .send(Message {
                 cmd: CmdArg::Cmd {
                     cmd: Arc::new(cmd.clone()), // TODO Remove this clone?
-<<<<<<< HEAD
-                    routing: CommandRouting::Route(
-                        routing.or_else(|| RoutingInfo::for_routable(cmd)),
-                    ),
-=======
-                    routing: CommandRouting::Route(routing),
->>>>>>> d8c5436e
+                    routing: CommandRouting::Route(Some(routing)),
                 },
                 sender,
             })
@@ -179,22 +155,13 @@
             })
     }
 
-<<<<<<< HEAD
     /// Send commands in `pipeline` to the given `route`. If `route` is [None], it will be computed from `pipeline`.
-    pub async fn send_packed_commands<'a>(
-=======
-    /// Send commands in `pipeline` to the given `route`. If `route` is [None], it will be sent to a random node.
     pub async fn route_pipeline<'a>(
->>>>>>> d8c5436e
         &'a mut self,
         pipeline: &'a crate::Pipeline,
         offset: usize,
         count: usize,
-<<<<<<< HEAD
         route: Option<Route>,
-=======
-        route: SingleNodeRoutingInfo,
->>>>>>> d8c5436e
     ) -> RedisResult<Vec<Value>> {
         let (sender, receiver) = oneshot::channel();
         self.0
@@ -203,11 +170,7 @@
                     pipeline: Arc::new(pipeline.clone()), // TODO Remove this clone?
                     offset,
                     count,
-<<<<<<< HEAD
                     route: route.or_else(|| route_pipeline(pipeline)),
-=======
-                    route,
->>>>>>> d8c5436e
                 },
                 sender,
             })
@@ -234,10 +197,7 @@
     conn_lock: RwLock<ConnectionsContainer<C>>,
     cluster_params: ClusterParams,
     pending_requests: Mutex<Vec<PendingRequest<Response, C>>>,
-<<<<<<< HEAD
     slot_refresh_in_progress: AtomicBool,
-=======
->>>>>>> d8c5436e
 }
 
 type Core<C> = Arc<InnerCore<C>>;
@@ -252,7 +212,6 @@
         >,
     >,
     refresh_error: Option<RedisError>,
-<<<<<<< HEAD
     // A flag indicating the connection's closure and the requirement to shut down all related tasks.
     shutdown_flag: Arc<AtomicBool>,
 }
@@ -261,21 +220,13 @@
     fn dispose(self) {
         self.shutdown_flag.store(true, Ordering::Relaxed);
     }
-=======
->>>>>>> d8c5436e
 }
 
 #[derive(Clone)]
 enum CommandRouting<C> {
-<<<<<<< HEAD
     Route(Option<RoutingInfo>),
     Connection {
         identifier: ConnectionIdentifier,
-=======
-    Route(RoutingInfo),
-    Connection {
-        addr: String,
->>>>>>> d8c5436e
         conn: ConnectionFuture<C>,
     },
 }
@@ -290,11 +241,7 @@
         pipeline: Arc<crate::Pipeline>,
         offset: usize,
         count: usize,
-<<<<<<< HEAD
         route: Option<Route>,
-=======
-        route: SingleNodeRoutingInfo,
->>>>>>> d8c5436e
     },
 }
 
@@ -405,11 +352,7 @@
     },
     Reconnect {
         request: PendingRequest<I, C>,
-<<<<<<< HEAD
         target: ConnectionIdentifier,
-=======
-        target: String,
->>>>>>> d8c5436e
     },
     RefreshSlots {
         request: PendingRequest<I, C>,
@@ -448,10 +391,7 @@
                 let identifier = match target {
                     OperationTarget::Node { identifier } => identifier,
                     OperationTarget::FanOut => {
-<<<<<<< HEAD
                         trace!("Request error `{}` multi-node request", err);
-=======
->>>>>>> d8c5436e
                         // Fanout operation are retried per internal request, and don't need additional retries.
                         self.respond(Err(err));
                         return Next::Done.into();
@@ -494,7 +434,6 @@
                         });
                         self.poll(cx)
                     }
-<<<<<<< HEAD
                     ErrorKind::IoError => {
                         warn!("disconnected from {:?}", identifier);
                         Next::Reconnect {
@@ -502,11 +441,6 @@
                             target: identifier,
                         }
                         .into()
-=======
-                    ErrorKind::IoError => Next::Reconnect {
-                        request: this.request.take().unwrap(),
-                        target: address,
->>>>>>> d8c5436e
                     }
                     _ => {
                         if err.is_retryable() {
@@ -566,10 +500,7 @@
             )),
             cluster_params,
             pending_requests: Mutex::new(Vec::new()),
-<<<<<<< HEAD
             slot_refresh_in_progress: AtomicBool::new(false),
-=======
->>>>>>> d8c5436e
         });
         let shutdown_flag = Arc::new(AtomicBool::new(false));
         let connection = ClusterConnInner {
@@ -716,11 +647,7 @@
     }
 
     async fn aggregate_results(
-<<<<<<< HEAD
         receivers: Vec<(ArcStr, oneshot::Receiver<RedisResult<Response>>)>,
-=======
-        receivers: Vec<(String, oneshot::Receiver<RedisResult<Response>>)>,
->>>>>>> d8c5436e
         routing: &MultipleNodeRoutingInfo,
         response_policy: Option<ResponsePolicy>,
     ) -> RedisResult<Value> {
@@ -794,14 +721,10 @@
                 // TODO - once Value::Error is merged, we can use join_all and report separate errors and also pass successes.
                 future::try_join_all(receivers.into_iter().map(|(addr, receiver)| async move {
                     let result = convert_result(receiver.await)?;
-<<<<<<< HEAD
                     Ok(Value::Bulk(vec![
                         Value::Data(addr.as_bytes().to_vec()),
                         result,
                     ]))
-=======
-                    Ok(Value::Bulk(vec![Value::Data(addr.into_bytes()), result]))
->>>>>>> d8c5436e
                 }))
                 .await
                 .map(Value::Bulk)
@@ -809,7 +732,6 @@
         }
     }
 
-<<<<<<< HEAD
     // Query a node to discover slot-> master mappings with retries
     async fn refresh_slots_with_retries(inner: Arc<InnerCore<C>>) -> RedisResult<()> {
         if inner
@@ -978,15 +900,12 @@
         Ok(())
     }
 
-=======
->>>>>>> d8c5436e
     async fn execute_on_multiple_nodes<'a>(
         cmd: &'a Arc<Cmd>,
         routing: &'a MultipleNodeRoutingInfo,
         core: Core<C>,
         response_policy: Option<ResponsePolicy>,
     ) -> (OperationTarget, RedisResult<Response>) {
-<<<<<<< HEAD
         trace!("execute_on_multiple_nodes");
         let connections_container = core.conn_lock.read().await;
 
@@ -1047,11 +966,10 @@
                     connections_container
                         .connection_for_route(route)
                         .map(|tuple| {
-                            let mut new_cmd = Cmd::new();
-                            new_cmd.arg(cmd.arg_idx(0));
-                            for index in indices {
-                                new_cmd.arg(cmd.arg_idx(*index));
-                            }
+                            let new_cmd = crate::cluster_routing::command_for_multi_slot_indices(
+                                cmd.as_ref(),
+                                indices.iter(),
+                            );
                             (Arc::new(new_cmd), tuple)
                         })
                 }),
@@ -1060,46 +978,6 @@
         };
 
         drop(connections_container);
-=======
-        let read_guard = core.conn_lock.read().await;
-        let (receivers, requests): (Vec<_>, Vec<_>) = read_guard
-            .1
-            .addresses_for_multi_routing(routing)
-            .into_iter()
-            .enumerate()
-            .filter_map(|(index, addr)| {
-                read_guard.0.get(addr).cloned().map(|conn| {
-                    let cmd = match routing {
-                        MultipleNodeRoutingInfo::MultiSlot(vec) => {
-                            let (_, indices) = vec.get(index).unwrap();
-                            Arc::new(crate::cluster_routing::command_for_multi_slot_indices(
-                                cmd.as_ref(),
-                                indices.iter(),
-                            ))
-                        }
-                        _ => cmd.clone(),
-                    };
-                    let (sender, receiver) = oneshot::channel();
-                    let addr = addr.to_string();
-                    (
-                        (addr.clone(), receiver),
-                        PendingRequest {
-                            retry: 0,
-                            sender,
-                            info: RequestInfo {
-                                cmd: CmdArg::Cmd {
-                                    cmd,
-                                    routing: CommandRouting::Connection { addr, conn },
-                                },
-                                redirect: None,
-                            },
-                        },
-                    )
-                })
-            })
-            .unzip();
-        drop(read_guard);
->>>>>>> d8c5436e
         core.pending_requests.lock().unwrap().extend(requests);
 
         let result = Self::aggregate_results(receivers, routing, response_policy)
@@ -1116,7 +994,6 @@
         core: Core<C>,
         asking: bool,
     ) -> (OperationTarget, RedisResult<Response>) {
-<<<<<<< HEAD
         let route_option = if redirect.is_some() {
             // if we have a redirect, we don't take info from `routing`.
             // TODO - combine the info in `routing` and `redirect` and `asking` into a single structure, so there won't be this question of which field takes precedence.
@@ -1128,19 +1005,6 @@
                     multi_node_routing,
                     response_policy,
                 )))) => {
-=======
-        let route = if redirect.is_some() {
-            // if we have a redirect, we don't take info from `routing`.
-            // TODO - combine the info in `routing` and `redirect` and `asking` into a single structure, so there won't be this question of which field takes precedence.
-            SingleNodeRoutingInfo::Random
-        } else {
-            match routing {
-                // commands that are sent to multiple nodes are handled here.
-                CommandRouting::Route(RoutingInfo::MultiNode((
-                    multi_node_routing,
-                    response_policy,
-                ))) => {
->>>>>>> d8c5436e
                     assert!(!asking);
                     assert!(redirect.is_none());
                     return Self::execute_on_multiple_nodes(
@@ -1151,7 +1015,6 @@
                     )
                     .await;
                 }
-<<<<<<< HEAD
 
                 // commands that have concrete connections, and don't require redirection, are handled here.
                 CommandRouting::Connection { identifier, conn } => {
@@ -1179,49 +1042,21 @@
             Self::get_connection(redirect, route_option, core, asking).await;
         let result = conn.req_packed_command(&cmd).await.map(Response::Single);
         (identifier.into(), result)
-=======
-                CommandRouting::Route(RoutingInfo::SingleNode(single_node_routing)) => {
-                    single_node_routing
-                }
-
-                // commands that have concrete connections, and don't require redirection, are handled here.
-                CommandRouting::Connection { addr, conn } => {
-                    let mut conn = conn.await;
-                    let result = conn.req_packed_command(&cmd).await.map(Response::Single);
-                    return (addr.into(), result);
-                }
-            }
-        };
-
-        let (addr, mut conn) = Self::get_connection(redirect, route, core, asking).await;
-        let result = conn.req_packed_command(&cmd).await.map(Response::Single);
-        (addr.into(), result)
->>>>>>> d8c5436e
     }
 
     async fn try_pipeline_request(
         pipeline: Arc<crate::Pipeline>,
         offset: usize,
         count: usize,
-<<<<<<< HEAD
         conn: impl Future<Output = (ConnectionIdentifier, C)>,
     ) -> (OperationTarget, RedisResult<Response>) {
         trace!("try_pipeline_request");
         let (identifier, mut conn) = conn.await;
-=======
-        conn: impl Future<Output = (String, C)>,
-    ) -> (OperationTarget, RedisResult<Response>) {
-        let (addr, mut conn) = conn.await;
->>>>>>> d8c5436e
         let result = conn
             .req_packed_commands(&pipeline, offset, count)
             .await
             .map(Response::Multiple);
-<<<<<<< HEAD
         (OperationTarget::Node { identifier }, result)
-=======
-        (OperationTarget::Node { address: addr }, result)
->>>>>>> d8c5436e
     }
 
     async fn try_request(
@@ -1253,17 +1088,12 @@
 
     async fn get_connection(
         mut redirect: Option<Redirect>,
-<<<<<<< HEAD
         route: Option<Route>,
-=======
-        route: SingleNodeRoutingInfo,
->>>>>>> d8c5436e
         core: Core<C>,
         asking: bool,
     ) -> (ConnectionIdentifier, C) {
         let read_guard = core.conn_lock.read().await;
 
-<<<<<<< HEAD
         let conn_check = match redirect.take() {
             Some(Redirect::Moved(moved_addr)) => read_guard
                 .connection_for_address(moved_addr.as_str())
@@ -1282,23 +1112,6 @@
                 .and_then(|route| read_guard.connection_for_route(route))
                 .map_or(ConnectionCheck::Nothing, ConnectionCheck::Found),
         };
-=======
-        let conn = match redirect.take() {
-            Some(Redirect::Moved(moved_addr)) => Some(moved_addr),
-            Some(Redirect::Ask(ask_addr)) => Some(ask_addr),
-            None => match route {
-                SingleNodeRoutingInfo::Random => None,
-                SingleNodeRoutingInfo::SpecificNode(route) => read_guard
-                    .1
-                    .slot_addr_for_route(&route)
-                    .map(|addr| addr.to_string()),
-            },
-        }
-        .map(|addr| {
-            let conn = read_guard.0.get(&addr).cloned();
-            (addr, conn)
-        });
->>>>>>> d8c5436e
         drop(read_guard);
 
         let addr_conn_option = match conn_check {
@@ -1571,10 +1384,6 @@
     }
 
     fn start_send(self: Pin<&mut Self>, msg: Message<C>) -> Result<(), Self::Error> {
-<<<<<<< HEAD
-=======
-        trace!("start_send");
->>>>>>> d8c5436e
         let Message { cmd, sender } = msg;
 
         let redirect = None;
@@ -1663,13 +1472,7 @@
     C: ConnectionLike + Send + Clone + Unpin + Sync + Connect + 'static,
 {
     fn req_packed_command<'a>(&'a mut self, cmd: &'a Cmd) -> RedisFuture<'a, Value> {
-<<<<<<< HEAD
-        self.send_packed_command(cmd, None).boxed()
-=======
-        let routing = RoutingInfo::for_routable(cmd)
-            .unwrap_or(RoutingInfo::SingleNode(SingleNodeRoutingInfo::Random));
-        self.route_command(cmd, routing).boxed()
->>>>>>> d8c5436e
+        self.route_command(cmd, None).boxed()
     }
 
     fn req_packed_commands<'a>(
@@ -1678,13 +1481,7 @@
         offset: usize,
         count: usize,
     ) -> RedisFuture<'a, Vec<Value>> {
-<<<<<<< HEAD
-        self.send_packed_commands(pipeline, offset, count, None)
-            .boxed()
-=======
-        let route = route_pipeline(pipeline).into();
-        self.route_pipeline(pipeline, offset, count, route).boxed()
->>>>>>> d8c5436e
+        self.route_pipeline(pipeline, offset, count, None).boxed()
     }
 
     fn get_db(&self) -> i64 {
