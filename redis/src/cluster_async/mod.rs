//! This module provides async functionality for Redis Cluster.
//!
//! By default, [`ClusterConnection`] makes use of [`MultiplexedConnection`] and maintains a pool
//! of connections to each node in the cluster. While it  generally behaves similarly to
//! the sync cluster module, certain commands do not route identically, due most notably to
//! a current lack of support for routing commands to multiple nodes.
//!
//! Also note that pubsub functionality is not currently provided by this module.
//!
//! # Example
//! ```rust,no_run
//! use redis::cluster::ClusterClient;
//! use redis::AsyncCommands;
//!
//! async fn fetch_an_integer() -> String {
//!     let nodes = vec!["redis://127.0.0.1/"];
//!     let client = ClusterClient::new(nodes).unwrap();
//!     let mut connection = client.get_async_connection().await.unwrap();
//!     let _: () = connection.set("test", "test_data").await.unwrap();
//!     let rv: String = connection.get("test").await.unwrap();
//!     return rv;
//! }
//! ```

mod connections_container;
use std::{
    collections::HashMap,
    fmt, io,
    iter::Iterator,
    marker::Unpin,
    mem,
    net::{IpAddr, SocketAddr},
    pin::Pin,
    sync::{
        atomic::{self, AtomicUsize, Ordering},
        Arc, Mutex,
    },
    task::{self, Poll},
    time::Duration,
};

use crate::{
    aio::{get_socket_addrs, ConnectionLike, MultiplexedConnection},
    cluster::{get_connection_info, slot_cmd},
    cluster_async::connections_container::ClusterNode,
    cluster_client::{ClusterParams, RetryParams},
    cluster_routing::{
<<<<<<< HEAD
        self, MultipleNodeRoutingInfo, Redirect, ResponsePolicy, Route, SingleNodeRoutingInfo,
        SlotAddr,
    },
    cluster_topology::{
        calculate_topology, DEFAULT_NUMBER_OF_REFRESH_SLOTS_RETRIES,
        DEFAULT_REFRESH_SLOTS_RETRY_INITIAL_INTERVAL, DEFAULT_REFRESH_SLOTS_RETRY_TIMEOUT,
=======
        MultipleNodeRoutingInfo, Redirect, ResponsePolicy, Route, RoutingInfo,
        SingleNodeRoutingInfo, Slot, SlotAddr, SlotMap,
>>>>>>> 54eb0a1a
    },
    Cmd, ConnectionInfo, ErrorKind, IntoConnectionInfo, RedisError, RedisFuture, RedisResult,
    Value,
};
use std::time::Duration;

#[cfg(not(feature = "tls-rustls"))]
use crate::connection::TlsConnParams;

#[cfg(not(feature = "tls-rustls"))]
use crate::connection::TlsConnParams;

#[cfg(all(not(feature = "tokio-comp"), feature = "async-std-comp"))]
use crate::aio::{async_std::AsyncStd, RedisRuntime};
use arcstr::ArcStr;
#[cfg(all(not(feature = "tokio-comp"), feature = "async-std-comp"))]
use backoff_std_async::future::retry;
#[cfg(all(not(feature = "tokio-comp"), feature = "async-std-comp"))]
use backoff_std_async::{Error, ExponentialBackoff};

#[cfg(feature = "tokio-comp")]
use backoff_tokio::future::retry;
#[cfg(feature = "tokio-comp")]
use backoff_tokio::{Error, ExponentialBackoff};

use dispose::{Disposable, Dispose};
use futures::{
    future::{self, BoxFuture},
    prelude::*,
    ready, stream,
};
use futures_time::{future::FutureExt, task::sleep};
use pin_project_lite::pin_project;
use std::sync::atomic::AtomicBool;
use tokio::sync::{
    mpsc,
    oneshot::{self, Receiver},
    RwLock,
};
use tracing::{info, trace, warn};

use self::connections_container::{
    ConnectionAndIdentifier, ConnectionType, ConnectionsMap, Identifier as ConnectionIdentifier,
};

/// This represents an async Redis Cluster connection. It stores the
/// underlying connections maintained for each node in the cluster, as well
/// as common parameters for connecting to nodes and executing commands.
#[derive(Clone)]
pub struct ClusterConnection<C = MultiplexedConnection>(mpsc::Sender<Message<C>>);

impl<C> ClusterConnection<C>
where
    C: ConnectionLike + Connect + Clone + Send + Sync + Unpin + 'static,
{
    pub(crate) async fn new(
        initial_nodes: &[ConnectionInfo],
        cluster_params: ClusterParams,
    ) -> RedisResult<ClusterConnection<C>> {
        ClusterConnInner::new(initial_nodes, cluster_params)
            .await
            .map(|inner| {
                let (tx, mut rx) = mpsc::channel::<Message<_>>(100);
                let stream = async move {
                    let _ = stream::poll_fn(move |cx| rx.poll_recv(cx))
                        .map(Ok)
                        .forward(inner)
                        .await;
                };
                #[cfg(feature = "tokio-comp")]
                tokio::spawn(stream);
                #[cfg(all(not(feature = "tokio-comp"), feature = "async-std-comp"))]
                AsyncStd::spawn(stream);

                ClusterConnection(tx)
            })
    }

    /// Send a command to the given `routing`. If `routing` is [None], it will be computed from `cmd`.
    pub async fn route_command(
        &mut self,
        cmd: &Cmd,
        routing: cluster_routing::RoutingInfo,
    ) -> RedisResult<Value> {
        trace!("route_command");
        let (sender, receiver) = oneshot::channel();
        self.0
            .send(Message {
                cmd: CmdArg::Cmd {
                    cmd: Arc::new(cmd.clone()),
                    routing: routing.into(),
                },
                sender,
            })
            .await
            .map_err(|_| {
                RedisError::from(io::Error::new(
                    io::ErrorKind::BrokenPipe,
                    "redis_cluster: Unable to send command",
                ))
            })?;
        receiver
            .await
            .unwrap_or_else(|_| {
                Err(RedisError::from(io::Error::new(
                    io::ErrorKind::BrokenPipe,
                    "redis_cluster: Unable to receive command",
                )))
            })
            .map(|response| match response {
                Response::Single(value) => value,
                Response::Multiple(_) => unreachable!(),
            })
    }

    /// Send commands in `pipeline` to the given `route`. If `route` is [None], it will be computed from `pipeline`.
    pub async fn route_pipeline<'a>(
        &'a mut self,
        pipeline: &'a crate::Pipeline,
        offset: usize,
        count: usize,
        route: SingleNodeRoutingInfo,
    ) -> RedisResult<Vec<Value>> {
        let (sender, receiver) = oneshot::channel();
        self.0
            .send(Message {
                cmd: CmdArg::Pipeline {
                    pipeline: Arc::new(pipeline.clone()),
                    offset,
                    count,
                    route: route.into(),
                },
                sender,
            })
            .await
            .map_err(|_| RedisError::from(io::Error::from(io::ErrorKind::BrokenPipe)))?;

        receiver
            .await
            .unwrap_or_else(|_| Err(RedisError::from(io::Error::from(io::ErrorKind::BrokenPipe))))
            .map(|response| match response {
                Response::Multiple(values) => values,
                Response::Single(_) => unreachable!(),
            })
    }
}

type ConnectionFuture<C> = future::Shared<BoxFuture<'static, C>>;
type AsyncClusterNode<C> = ClusterNode<ConnectionFuture<C>>;
type ConnectionMap<C> = connections_container::ConnectionsMap<ConnectionFuture<C>>;
type ConnectionsContainer<C> =
    self::connections_container::ConnectionsContainer<ConnectionFuture<C>>;

struct InnerCore<C> {
    conn_lock: RwLock<ConnectionsContainer<C>>,
    cluster_params: ClusterParams,
    pending_requests: Mutex<Vec<PendingRequest<C>>>,
    slot_refresh_in_progress: AtomicBool,
}

type Core<C> = Arc<InnerCore<C>>;

struct ClusterConnInner<C> {
    inner: Core<C>,
    state: ConnectionState,
    #[allow(clippy::complexity)]
    in_flight_requests: stream::FuturesUnordered<Pin<Box<Request<C>>>>,
    refresh_error: Option<RedisError>,
    // A flag indicating the connection's closure and the requirement to shut down all related tasks.
    shutdown_flag: Arc<AtomicBool>,
}

impl<C> Dispose for ClusterConnInner<C> {
    fn dispose(self) {
        self.shutdown_flag.store(true, Ordering::Relaxed);
    }
}

#[derive(Clone)]
enum InternalRoutingInfo<C> {
    SingleNode(InternalSingleNodeRouting<C>),
    MultiNode((MultipleNodeRoutingInfo, Option<ResponsePolicy>)),
}

impl<C> From<cluster_routing::RoutingInfo> for InternalRoutingInfo<C> {
    fn from(value: cluster_routing::RoutingInfo) -> Self {
        match value {
            cluster_routing::RoutingInfo::SingleNode(route) => {
                InternalRoutingInfo::SingleNode(route.into())
            }
            cluster_routing::RoutingInfo::MultiNode(routes) => {
                InternalRoutingInfo::MultiNode(routes)
            }
        }
    }
}

impl<C> From<InternalSingleNodeRouting<C>> for InternalRoutingInfo<C> {
    fn from(value: InternalSingleNodeRouting<C>) -> Self {
        InternalRoutingInfo::SingleNode(value)
    }
}

#[derive(Clone)]
enum InternalSingleNodeRouting<C> {
    Random,
    SpecificNode(Route),
    Connection {
        identifier: ConnectionIdentifier,
        conn: ConnectionFuture<C>,
    },
    Redirect(Redirect),
}

impl<C> From<SingleNodeRoutingInfo> for InternalSingleNodeRouting<C> {
    fn from(value: SingleNodeRoutingInfo) -> Self {
        match value {
            SingleNodeRoutingInfo::Random => InternalSingleNodeRouting::Random,
            SingleNodeRoutingInfo::SpecificNode(route) => {
                InternalSingleNodeRouting::SpecificNode(route)
            }
        }
    }
}

#[derive(Clone)]
enum CmdArg<C> {
    Cmd {
        cmd: Arc<Cmd>,
        routing: InternalRoutingInfo<C>,
    },
    Pipeline {
        pipeline: Arc<crate::Pipeline>,
        offset: usize,
        count: usize,
        route: InternalSingleNodeRouting<C>,
    },
}

fn route_for_pipeline(pipeline: &crate::Pipeline) -> RedisResult<Option<Route>> {
    fn route_for_command(cmd: &Cmd) -> Option<Route> {
        match cluster_routing::RoutingInfo::for_routable(cmd) {
            Some(cluster_routing::RoutingInfo::SingleNode(SingleNodeRoutingInfo::Random)) => None,
            Some(cluster_routing::RoutingInfo::SingleNode(
                SingleNodeRoutingInfo::SpecificNode(route),
            )) => Some(route),
            Some(cluster_routing::RoutingInfo::MultiNode(_)) => None,
            None => None,
        }
    }

    // Find first specific slot and send to it. There's no need to check If later commands
    // should be routed to a different slot, since the server will return an error indicating this.
    pipeline.cmd_iter().map(route_for_command).try_fold(
        None,
        |chosen_route, next_cmd_route| match (chosen_route, next_cmd_route) {
            (None, _) => Ok(next_cmd_route),
            (_, None) => Ok(chosen_route),
            (Some(chosen_route), Some(next_cmd_route)) => {
                if chosen_route.slot() != next_cmd_route.slot() {
                    Err((ErrorKind::CrossSlot, "Received crossed slots in pipeline").into())
<<<<<<< HEAD
                } else if chosen_route.slot_addr() == SlotAddr::ReplicaOptional {
=======
                } else if chosen_route.slot_addr() == &SlotAddr::Replica {
>>>>>>> 54eb0a1a
                    Ok(Some(next_cmd_route))
                } else {
                    Ok(Some(chosen_route))
                }
            }
        },
    )
}
enum Response {
    Single(Value),
    Multiple(Vec<Value>),
}

enum OperationTarget {
    Node { identifier: ConnectionIdentifier },
    FanOut,
}
type OperationResult = Result<Response, (OperationTarget, RedisError)>;

impl From<ConnectionIdentifier> for OperationTarget {
    fn from(identifier: ConnectionIdentifier) -> Self {
        OperationTarget::Node { identifier }
    }
}

struct Message<C> {
    cmd: CmdArg<C>,
    sender: oneshot::Sender<RedisResult<Response>>,
}

enum RecoverFuture {
    RecoverSlots(BoxFuture<'static, RedisResult<()>>),
    Reconnect(BoxFuture<'static, ()>),
}

enum ConnectionState {
    PollComplete,
    Recover(RecoverFuture),
}

impl fmt::Debug for ConnectionState {
    fn fmt(&self, f: &mut fmt::Formatter<'_>) -> fmt::Result {
        write!(
            f,
            "{}",
            match self {
                ConnectionState::PollComplete => "PollComplete",
                ConnectionState::Recover(_) => "Recover",
            }
        )
    }
}

#[derive(Clone)]
struct RequestInfo<C> {
    cmd: CmdArg<C>,
}

impl<C> RequestInfo<C> {
    fn set_redirect(&mut self, redirect: Option<Redirect>) {
        if let Some(redirect) = redirect {
            let redirect = InternalSingleNodeRouting::Redirect(redirect);
            match &mut self.cmd {
                CmdArg::Cmd { routing, .. } => {
                    *routing = redirect.into();
                }
                CmdArg::Pipeline { route, .. } => {
                    *route = redirect;
                }
            }
        }
    }
}

pin_project! {
    #[project = RequestStateProj]
    enum RequestState<F> {
        None,
        Future {
            #[pin]
            future: F,
        },
        Sleep {
            #[pin]
            sleep: BoxFuture<'static, ()>,
        },
    }
}

struct PendingRequest<C> {
    retry: u32,
    sender: oneshot::Sender<RedisResult<Response>>,
    info: RequestInfo<C>,
}

pin_project! {
    struct Request<C> {
        retry_params: RetryParams,
        request: Option<PendingRequest<C>>,
        #[pin]
        future: RequestState<BoxFuture<'static, OperationResult>>,
    }
}

#[must_use]
enum Next<C> {
    Retry {
        request: PendingRequest<C>,
    },
    Reconnect {
        request: PendingRequest<C>,
        target: ConnectionIdentifier,
    },
    RefreshSlots {
        request: PendingRequest<C>,
    },
    Done,
}

impl<C> Future for Request<C> {
    type Output = Next<C>;

    fn poll(mut self: Pin<&mut Self>, cx: &mut task::Context) -> Poll<Self::Output> {
        let mut this = self.as_mut().project();
        if this.request.is_none() {
            return Poll::Ready(Next::Done);
        }
        let future = match this.future.as_mut().project() {
            RequestStateProj::Future { future } => future,
            RequestStateProj::Sleep { sleep } => {
                ready!(sleep.poll(cx));
                return Next::Retry {
                    request: self.project().request.take().unwrap(),
                }
                .into();
            }
            _ => panic!("Request future must be Some"),
        };
        match ready!(future.poll(cx)) {
            Ok(item) => {
                self.respond(Ok(item));
                Next::Done.into()
            }
            Err((target, err)) => {
                let identifier = match target {
                    OperationTarget::Node { identifier } => identifier,
                    OperationTarget::FanOut => {
                        trace!("Request error `{}` multi-node request", err);
                        // Fanout operation are retried per internal request, and don't need additional retries.
                        self.respond(Err(err));
                        return Next::Done.into();
                    }
                };

                let request = this.request.as_mut().unwrap();
                trace!("Request error `{}` on node `{:?}", err, identifier);

                if request.retry >= this.retry_params.number_of_retries {
                    self.respond(Err(err));
                    return Next::Done.into();
                }
                request.retry = request.retry.saturating_add(1);

                match err.kind() {
                    ErrorKind::Ask => {
                        let mut request = this.request.take().unwrap();
                        request.info.set_redirect(
                            err.redirect_node()
                                .map(|(node, _slot)| Redirect::Ask(node.to_string())),
                        );
                        Next::Retry { request }.into()
                    }
                    ErrorKind::Moved => {
                        let mut request = this.request.take().unwrap();
                        request.info.set_redirect(
                            err.redirect_node()
                                .map(|(node, _slot)| Redirect::Moved(node.to_string())),
                        );
                        Next::RefreshSlots { request }.into()
                    }
                    ErrorKind::TryAgain | ErrorKind::ClusterDown => {
                        // Sleep and retry.
                        let sleep_duration = this.retry_params.wait_time_for_retry(request.retry);
                        this.future.set(RequestState::Sleep {
                            #[cfg(feature = "tokio-comp")]
                            sleep: Box::pin(tokio::time::sleep(sleep_duration)),

                            #[cfg(all(not(feature = "tokio-comp"), feature = "async-std-comp"))]
                            sleep: Box::pin(async_std::task::sleep(sleep_duration)),
                        });
                        self.poll(cx)
                    }
                    ErrorKind::IoError => {
                        warn!("disconnected from {:?}", identifier);
                        Next::Reconnect {
                            request: this.request.take().unwrap(),
                            target: identifier,
                        }
                        .into()
                    }
                    _ => {
                        if err.is_retryable() {
                            Next::Retry {
                                request: this.request.take().unwrap(),
                            }
                            .into()
                        } else {
                            self.respond(Err(err));
                            Next::Done.into()
                        }
                    }
                }
            }
        }
    }
}

impl<C> Request<C> {
    fn respond(self: Pin<&mut Self>, msg: RedisResult<Response>) {
        // If `send` errors the receiver has dropped and thus does not care about the message
        let _ = self
            .project()
            .request
            .take()
            .expect("Result should only be sent once")
            .sender
            .send(msg);
    }
}

enum ConnectionCheck<C> {
    Found((ConnectionIdentifier, ConnectionFuture<C>)),
    OnlyAddress(String),
    Nothing,
}

impl<C> ClusterConnInner<C>
where
    C: ConnectionLike + Connect + Clone + Send + Sync + 'static,
{
    async fn new(
        initial_nodes: &[ConnectionInfo],
        cluster_params: ClusterParams,
    ) -> RedisResult<Disposable<Self>> {
        let connections = Self::create_initial_connections(initial_nodes, &cluster_params).await?;
        let topology_checks_interval = cluster_params.topology_checks_interval;
        let inner = Arc::new(InnerCore {
            conn_lock: RwLock::new(ConnectionsContainer::new(
                Default::default(),
                connections,
                cluster_params.read_from_replicas,
                0,
            )),
            cluster_params,
            pending_requests: Mutex::new(Vec::new()),
            slot_refresh_in_progress: AtomicBool::new(false),
        });
        let shutdown_flag = Arc::new(AtomicBool::new(false));
        let connection = ClusterConnInner {
            inner,
            in_flight_requests: Default::default(),
            refresh_error: None,
            state: ConnectionState::PollComplete,
            shutdown_flag: shutdown_flag.clone(),
        };
        Self::refresh_slots_with_retries(connection.inner.clone()).await?;
        if let Some(duration) = topology_checks_interval {
            let periodic_task = ClusterConnInner::periodic_topology_check(
                connection.inner.clone(),
                duration,
                shutdown_flag,
            );
            #[cfg(feature = "tokio-comp")]
            tokio::spawn(periodic_task);
            #[cfg(all(not(feature = "tokio-comp"), feature = "async-std-comp"))]
            AsyncStd::spawn(periodic_task);
        }

        Ok(Disposable::new(connection))
    }

    /// Go through each of the initial nodes and attempt to retrieve all IP entries from them.
    /// If there's a DNS endpoint that directs to several IP addresses, add all addresses to the initial nodes list.
    /// Returns a vector of tuples, each containing a node's address (including the hostname) and its corresponding SocketAddr if retrieved.
    pub(crate) async fn try_to_expand_initial_nodes(
        initial_nodes: &[ConnectionInfo],
    ) -> Vec<(String, Option<SocketAddr>)> {
        stream::iter(initial_nodes)
            .fold(
                Vec::with_capacity(initial_nodes.len()),
                |mut acc, info| async {
                    let (host, port) = match &info.addr {
                        crate::ConnectionAddr::Tcp(host, port) => (host, port),
                        crate::ConnectionAddr::TcpTls {
                            host,
                            port,
                            insecure: _,
                            tls_params: _,
                        } => (host, port),
                        crate::ConnectionAddr::Unix(_) => {
                            // We don't support multiple addresses for a Unix address. Store the initial node address and continue
                            acc.push((info.addr.to_string(), None));
                            return acc;
                        }
                    };
                    match get_socket_addrs(host, *port).await {
                        Ok(socket_addrs) => {
                            for addr in socket_addrs {
                                acc.push((info.addr.to_string(), Some(addr)));
                            }
                        }
                        Err(_) => {
                            // Couldn't find socket addresses, store the initial node address and continue
                            acc.push((info.addr.to_string(), None));
                        }
                    };
                    acc
                },
            )
            .await
    }

    async fn create_initial_connections(
        initial_nodes: &[ConnectionInfo],
        params: &ClusterParams,
    ) -> RedisResult<ConnectionMap<C>> {
        let initial_nodes: Vec<(String, Option<SocketAddr>)> =
            Self::try_to_expand_initial_nodes(initial_nodes).await;
        let connections = stream::iter(initial_nodes.iter().cloned())
            .map(|(node_addr, socket_addr)| {
                let params: ClusterParams = params.clone();
                async move {
                    let result = connect_and_check(&node_addr, params, socket_addr).await;
                    let node_identifier = if let Some(socket_addr) = socket_addr {
                        socket_addr.to_string()
                    } else {
                        node_addr
                    };
                    result.map(|(conn, ip)| {
                        (
                            node_identifier,
                            ClusterNode::new(async { conn }.boxed().shared(), None, ip),
                        )
                    })
                }
            })
            .buffer_unordered(initial_nodes.len())
            .fold(
                (
                    ConnectionsMap(HashMap::with_capacity(initial_nodes.len())),
                    None,
                ),
                |mut connections: (ConnectionMap<C>, Option<String>), addr_conn_res| async move {
                    match addr_conn_res {
                        Ok((addr, node)) => {
                            connections.0 .0.insert(addr.into(), node);
                            (connections.0, None)
                        }
                        Err(e) => (connections.0, Some(e.to_string())),
                    }
                },
            )
            .await;
        if connections.0 .0.is_empty() {
            return Err(RedisError::from((
                ErrorKind::IoError,
                "Failed to create initial connections",
                connections.1.unwrap_or("".to_string()),
            )));
        }
        info!("Connected to initial nodes:\n{}", connections.0);
        Ok(connections.0)
    }

    fn refresh_connections(
        &mut self,
        identifiers: Vec<ConnectionIdentifier>,
    ) -> impl Future<Output = ()> {
        info!("Started refreshing connections to {:?}", identifiers);
        let inner = self.inner.clone();
        async move {
            let mut connections_container = inner.conn_lock.write().await;
            let cluster_params = &inner.cluster_params;
            stream::iter(identifiers.into_iter())
                .fold(
                    &mut *connections_container,
                    |connections_container, identifier| async move {
                        let addr_option = connections_container.address_for_identifier(&identifier);
                        let node_option = connections_container.remove_node(&identifier);
                        if let Some(addr) = addr_option {
                            let conn =
                                Self::get_or_create_conn(&addr, node_option, cluster_params).await;
                            if let Ok((conn, ip)) = conn {
                                connections_container.replace_or_add_connection_for_address(
                                    addr,
                                    ClusterNode::new(async { conn }.boxed().shared(), None, ip),
                                );
                            }
                        }
                        connections_container
                    },
                )
                .await;
            info!("refresh connections completed");
        }
    }

    async fn aggregate_results(
        receivers: Vec<(ArcStr, oneshot::Receiver<RedisResult<Response>>)>,
        routing: &MultipleNodeRoutingInfo,
        response_policy: Option<ResponsePolicy>,
    ) -> RedisResult<Value> {
        let extract_result = |response| match response {
            Response::Single(value) => value,
            Response::Multiple(_) => unreachable!(),
        };

        let convert_result = |res: Result<RedisResult<Response>, _>| {
            res.map_err(|_| RedisError::from((ErrorKind::ResponseError, "request wasn't handled due to internal failure"))) // this happens only if the result sender is dropped before usage.
            .and_then(|res| res.map(extract_result))
        };

        let get_receiver = |(_, receiver): (_, oneshot::Receiver<RedisResult<Response>>)| async {
            convert_result(receiver.await)
        };

        // TODO - once Value::Error will be merged, these will need to be updated to handle this new value.
        match response_policy {
            Some(ResponsePolicy::AllSucceeded) => {
                future::try_join_all(receivers.into_iter().map(get_receiver))
                    .await
                    .map(|mut results| results.pop().unwrap()) // unwrap is safe, since at least one function succeeded
            }
            Some(ResponsePolicy::OneSucceeded) => future::select_ok(
                receivers
                    .into_iter()
                    .map(|tuple| Box::pin(get_receiver(tuple))),
            )
            .await
            .map(|(result, _)| result),
            Some(ResponsePolicy::OneSucceededNonEmpty) => {
                future::select_ok(receivers.into_iter().map(|(_, receiver)| {
                    Box::pin(async move {
                        let result = convert_result(receiver.await)?;
                        match result {
                            Value::Nil => Err((ErrorKind::ResponseError, "no value found").into()),
                            _ => Ok(result),
                        }
                    })
                }))
                .await
                .map(|(result, _)| result)
            }
            Some(ResponsePolicy::Aggregate(op)) => {
                future::try_join_all(receivers.into_iter().map(get_receiver))
                    .await
                    .and_then(|results| crate::cluster_routing::aggregate(results, op))
            }
            Some(ResponsePolicy::AggregateLogical(op)) => {
                future::try_join_all(receivers.into_iter().map(get_receiver))
                    .await
                    .and_then(|results| crate::cluster_routing::logical_aggregate(results, op))
            }
            Some(ResponsePolicy::CombineArrays) => {
                future::try_join_all(receivers.into_iter().map(get_receiver))
                    .await
                    .and_then(|results| match routing {
                        MultipleNodeRoutingInfo::MultiSlot(vec) => {
                            crate::cluster_routing::combine_and_sort_array_results(
                                results,
                                vec.iter().map(|(_, indices)| indices),
                            )
                        }
                        _ => crate::cluster_routing::combine_array_results(results),
                    })
            }
            Some(ResponsePolicy::Special) | None => {
                // This is our assumption - if there's no coherent way to aggregate the responses, we just map each response to the sender, and pass it to the user.
                // TODO - once Value::Error is merged, we can use join_all and report separate errors and also pass successes.
                future::try_join_all(receivers.into_iter().map(|(addr, receiver)| async move {
                    let result = convert_result(receiver.await)?;
                    Ok((Value::BulkString(addr.as_bytes().to_vec()), result))
                }))
                .await
                .map(Value::Map)
            }
        }
    }

    // Query a node to discover slot-> master mappings with retries
    async fn refresh_slots_with_retries(inner: Arc<InnerCore<C>>) -> RedisResult<()> {
        if inner
            .slot_refresh_in_progress
            .compare_exchange(false, true, Ordering::Relaxed, Ordering::Relaxed)
            .is_err()
        {
            return Ok(());
        }
        let retry_strategy = ExponentialBackoff {
            initial_interval: DEFAULT_REFRESH_SLOTS_RETRY_INITIAL_INTERVAL,
            max_interval: DEFAULT_REFRESH_SLOTS_RETRY_TIMEOUT,
            ..Default::default()
        };
        let retries_counter = AtomicUsize::new(0);
        let res = retry(retry_strategy, || {
            let curr_retry = retries_counter.fetch_add(1, atomic::Ordering::Relaxed);
            Self::refresh_slots(inner.clone(), curr_retry).map_err(Error::from)
        })
        .await;
        inner
            .slot_refresh_in_progress
            .store(false, Ordering::Relaxed);
        res
    }

    async fn periodic_topology_check(
        inner: Arc<InnerCore<C>>,
        interval_duration: Duration,
        shutdown_flag: Arc<AtomicBool>,
    ) {
        loop {
            if shutdown_flag.load(Ordering::Relaxed) {
                return;
            }
            let _ = sleep(interval_duration.into()).await;

            let retry_strategy = ExponentialBackoff {
                initial_interval: DEFAULT_REFRESH_SLOTS_RETRY_INITIAL_INTERVAL,
                max_interval: DEFAULT_REFRESH_SLOTS_RETRY_TIMEOUT,
                ..Default::default()
            };
            let topology_check_res = retry(retry_strategy, || {
                Self::check_for_topology_diff(inner.clone()).map_err(Error::from)
            })
            .await;
            if let Ok(true) = topology_check_res {
                let _ = Self::refresh_slots_with_retries(inner.clone()).await;
            };
        }
    }

    /// Queries log2n nodes (where n represents the number of cluster nodes) to determine whether their
    /// topology view differs from the one currently stored in the connection manager.
    /// Returns true if change was detected, otherwise false.
    async fn check_for_topology_diff(inner: Arc<InnerCore<C>>) -> RedisResult<bool> {
        let read_guard = inner.conn_lock.read().await;
        let num_of_nodes: usize = read_guard.len();
        // TODO: Starting from Rust V1.67, integers has logarithms support.
        // When we no longer need to support Rust versions < 1.67, remove fast_math and transition to the ilog2 function.
        let num_of_nodes_to_query =
            std::cmp::max(fast_math::log2_raw(num_of_nodes as f32) as usize, 1);
        let requested_nodes =
            read_guard.random_connections(num_of_nodes_to_query, ConnectionType::User);
        let topology_join_results =
            futures::future::join_all(requested_nodes.map(|conn| async move {
                let mut conn: C = conn.1.await;
                conn.req_packed_command(&slot_cmd()).await
            }))
            .await;
        let topology_values: Vec<_> = topology_join_results
            .into_iter()
            .filter_map(|r| r.ok())
            .collect();
        let (_, found_topology_hash) = calculate_topology(
            topology_values,
            DEFAULT_NUMBER_OF_REFRESH_SLOTS_RETRIES,
            inner.cluster_params.tls,
            num_of_nodes_to_query,
            inner.cluster_params.read_from_replicas,
        )?;
        let change_found = read_guard.get_current_topology_hash() != found_topology_hash;
        Ok(change_found)
    }

    // Query a node to discover slot-> master mappings
    async fn refresh_slots(inner: Arc<InnerCore<C>>, curr_retry: usize) -> RedisResult<()> {
        info!("refresh_slots started");
        let read_guard = inner.conn_lock.read().await;
        let num_of_nodes = read_guard.len();
        const MAX_REQUESTED_NODES: usize = 50;
        let num_of_nodes_to_query = std::cmp::min(num_of_nodes, MAX_REQUESTED_NODES);
        let requested_nodes =
            read_guard.random_connections(num_of_nodes_to_query, ConnectionType::User);
        let topology_join_results =
            futures::future::join_all(requested_nodes.map(|conn| async move {
                let mut conn: C = conn.1.await;
                conn.req_packed_command(&slot_cmd()).await
            }))
            .await;
        let topology_values: Vec<_> = topology_join_results
            .into_iter()
            .filter_map(|r| r.ok())
            .collect();
        let (new_slots, topology_hash) = calculate_topology(
            topology_values,
            curr_retry,
            inner.cluster_params.tls,
            num_of_nodes_to_query,
            inner.cluster_params.read_from_replicas,
        )?;
        info!("Found slot map: {new_slots}");
        let connections = &*read_guard;
        // Create a new connection vector of the found nodes
        let mut nodes = new_slots.values().flatten().collect::<Vec<_>>();
        nodes.sort_unstable();
        nodes.dedup();
        let nodes_len = nodes.len();
        let addresses_and_connections_iter = stream::iter(nodes)
            .fold(
                Vec::with_capacity(nodes_len),
                |mut addrs_and_conns, addr| async move {
                    if let Some(node) = connections.node_for_address(addr.as_str()) {
                        addrs_and_conns.push((addr, Some(node)));
                        return addrs_and_conns;
                    }
                    // If it's a DNS endpoint, it could have been stored in the existing connections vector using the resolved IP address instead of the DNS endpoint's name.
                    // We shall check if a connection is already exists under the resolved IP name.
                    let (host, port) = match get_host_and_port_from_addr(addr) {
                        Some((host, port)) => (host, port),
                        None => {
                            addrs_and_conns.push((addr, None));
                            return addrs_and_conns;
                        }
                    };
                    let conn = get_socket_addrs(host, port)
                        .await
                        .ok()
                        .map(|mut socket_addresses| {
                            socket_addresses
                                .find_map(|addr| connections.node_for_address(&addr.to_string()))
                        })
                        .unwrap_or(None);
                    addrs_and_conns.push((addr, conn));
                    addrs_and_conns
                },
            )
            .await;
        let new_connections: ConnectionMap<C> = stream::iter(addresses_and_connections_iter)
            .fold(
                ConnectionsMap(HashMap::with_capacity(nodes_len)),
                |mut connections, (addr, connection)| async {
                    let conn =
                        Self::get_or_create_conn(addr, connection, &inner.cluster_params).await;
                    if let Ok((conn, ip)) = conn {
                        connections.0.insert(
                            addr.into(),
                            ClusterNode::new(async { conn }.boxed().shared(), None, ip),
                        );
                    }
                    connections
                },
            )
            .await;

        drop(read_guard);
        info!("refresh_slots found nodes:\n{new_connections}");
        // Replace the current slot map and connection vector with the new ones
        let mut write_guard = inner.conn_lock.write().await;
        *write_guard = ConnectionsContainer::new(
            new_slots,
            new_connections,
            inner.cluster_params.read_from_replicas,
            topology_hash,
        );
        Ok(())
    }

    async fn execute_on_multiple_nodes<'a>(
        cmd: &'a Arc<Cmd>,
        routing: &'a MultipleNodeRoutingInfo,
        core: Core<C>,
        response_policy: Option<ResponsePolicy>,
    ) -> OperationResult {
        trace!("execute_on_multiple_nodes");
        let connections_container = core.conn_lock.read().await;

        // This function maps the connections to senders & receivers of one-shot channels, and the receivers are mapped to `PendingRequest`s.
        // This allows us to pass the new `PendingRequest`s to `try_request`, while letting `execute_on_multiple_nodes` wait on the receivers
        // for all of the individual requests to complete.
        #[allow(clippy::type_complexity)] // The return value is complex, but indentation and linebreaks make it human readable.
        fn into_channels<C>(
            iterator: impl Iterator<Item = (Arc<Cmd>, ConnectionAndIdentifier<ConnectionFuture<C>>)>,
            connections_container: &ConnectionsContainer<C>,
        ) -> (
            Vec<(ArcStr, Receiver<Result<Response, RedisError>>)>,
            Vec<PendingRequest<C>>,
        ) {
            iterator
                .filter_map(|(cmd, (identifier, conn))| {
                    let (sender, receiver) = oneshot::channel();
                    connections_container
                            .address_for_identifier(&identifier) // TODO - this lookup can be avoided, since address is only needed on Special aggregates.
                            .map(|address| {
                                (
                                    (address, receiver),
                                    PendingRequest {
                                        retry: 0,
                                        sender,
                                        info: RequestInfo {
                                            cmd: CmdArg::Cmd {
                                                cmd,
                                                routing: InternalSingleNodeRouting::Connection {
                                                    identifier,
                                                    conn,
                                                }.into(),
                                            },
                                        },
                                    },
                                )
                            })
                })
                .unzip()
        }

        let (receivers, requests): (Vec<_>, Vec<_>) = match routing {
            MultipleNodeRoutingInfo::AllNodes => into_channels(
                connections_container
                    .all_node_connections()
                    .map(|tuple| (cmd.clone(), tuple)),
                &connections_container,
            ),
            MultipleNodeRoutingInfo::AllMasters => into_channels(
                connections_container
                    .all_primary_connections()
                    .map(|tuple| (cmd.clone(), tuple)),
                &connections_container,
            ),
            MultipleNodeRoutingInfo::MultiSlot(slots) => into_channels(
                // TODO - this filter_map means that missing addresses are silently ignored.
                slots.iter().filter_map(|(route, indices)| {
                    connections_container
                        .connection_for_route(route)
                        .map(|tuple| {
                            let new_cmd = crate::cluster_routing::command_for_multi_slot_indices(
                                cmd.as_ref(),
                                indices.iter(),
                            );
                            (Arc::new(new_cmd), tuple)
                        })
                }),
                &connections_container,
            ),
        };

        drop(connections_container);
        core.pending_requests.lock().unwrap().extend(requests);

        Self::aggregate_results(receivers, routing, response_policy)
            .await
            .map(Response::Single)
            .map_err(|err| (OperationTarget::FanOut, err))
    }

    async fn try_cmd_request(
        cmd: Arc<Cmd>,
        routing: InternalRoutingInfo<C>,
        core: Core<C>,
    ) -> OperationResult {
        let routing = match routing {
            // commands that are sent to multiple nodes are handled here.
            InternalRoutingInfo::MultiNode((multi_node_routing, response_policy)) => {
                return Self::execute_on_multiple_nodes(
                    &cmd,
                    &multi_node_routing,
                    core,
                    response_policy,
                )
                .await;
            }

            InternalRoutingInfo::SingleNode(routing) => routing,
        };
        trace!("route request to single node");

        // if we reached this point, we're sending the command only to single node, and we need to find the
        // right connection to the node.
        let (identifier, mut conn) = Self::get_connection(routing, core).await;
        conn.req_packed_command(&cmd)
            .await
            .map(Response::Single)
            .map_err(|err| (identifier.into(), err))
    }

    async fn try_pipeline_request(
        pipeline: Arc<crate::Pipeline>,
        offset: usize,
        count: usize,
        conn: impl Future<Output = (ConnectionIdentifier, C)>,
    ) -> OperationResult {
        trace!("try_pipeline_request");
        let (identifier, mut conn) = conn.await;
        conn.req_packed_commands(&pipeline, offset, count)
            .await
            .map(Response::Multiple)
            .map_err(|err| (OperationTarget::Node { identifier }, err))
    }

    async fn try_request(info: RequestInfo<C>, core: Core<C>) -> OperationResult {
        match info.cmd {
            CmdArg::Cmd { cmd, routing } => Self::try_cmd_request(cmd, routing, core).await,
            CmdArg::Pipeline {
                pipeline,
                offset,
                count,
                route,
            } => {
                Self::try_pipeline_request(
                    pipeline,
                    offset,
                    count,
                    Self::get_connection(route, core),
                )
                .await
            }
        }
    }

    async fn get_connection(
        routing: InternalSingleNodeRouting<C>,
        core: Core<C>,
    ) -> (ConnectionIdentifier, C) {
        let read_guard = core.conn_lock.read().await;
        let mut asking = false;

        let conn_check = match routing {
            InternalSingleNodeRouting::Redirect(Redirect::Moved(moved_addr)) => read_guard
                .connection_for_address(moved_addr.as_str())
                .map_or(
                    ConnectionCheck::OnlyAddress(moved_addr),
                    ConnectionCheck::Found,
                ),
            InternalSingleNodeRouting::Redirect(Redirect::Ask(ask_addr)) => {
                asking = true;
                read_guard.connection_for_address(ask_addr.as_str()).map_or(
                    ConnectionCheck::OnlyAddress(ask_addr),
                    ConnectionCheck::Found,
                )
            }
            InternalSingleNodeRouting::SpecificNode(route) => read_guard
                .connection_for_route(&route)
                .map_or(ConnectionCheck::Nothing, ConnectionCheck::Found),
            InternalSingleNodeRouting::Random => ConnectionCheck::Nothing,
            InternalSingleNodeRouting::Connection { identifier, conn } => {
                return (identifier, conn.await);
            }
        };
        drop(read_guard);

        let addr_conn_option = match conn_check {
            ConnectionCheck::Found((identifier, connection)) => {
                Some((identifier, connection.await))
            }
            ConnectionCheck::OnlyAddress(addr) => {
                match connect_and_check::<C>(&addr, core.cluster_params.clone(), None).await {
                    Ok((connection, ip)) => {
                        let connection_clone = connection.clone();
                        let mut connections = core.conn_lock.write().await;
                        let identifier = connections.replace_or_add_connection_for_address(
                            addr,
                            ClusterNode::new(
                                async move { connection_clone.clone() }.boxed().shared(),
                                None,
                                ip,
                            ),
                        );
                        drop(connections);
                        Some((identifier, connection))
                    }
                    Err(_) => None, // TODO - this should probably be handled in another way, not sent to a random connection.
                }
            }
            ConnectionCheck::Nothing => None,
        };

        let (identifier, mut conn) = match addr_conn_option {
            Some(tuple) => tuple,
            None => {
                let read_guard = core.conn_lock.read().await;
                let (random_identifier, random_conn_future) = read_guard
                    .random_connections(1, ConnectionType::User)
                    .next()
                    .unwrap(); // TODO - this can panic. handle None.
                drop(read_guard);
                (random_identifier, random_conn_future.await)
            }
        };
        if asking {
            let _ = conn.req_packed_command(&crate::cmd::cmd("ASKING")).await;
        }
        (identifier, conn)
    }

    fn poll_recover(
        &mut self,
        cx: &mut task::Context<'_>,
        future: RecoverFuture,
    ) -> Poll<Result<(), RedisError>> {
        match future {
            RecoverFuture::RecoverSlots(mut future) => match future.as_mut().poll(cx) {
                Poll::Ready(Ok(_)) => {
                    trace!("Recovered!");
                    self.state = ConnectionState::PollComplete;
                    Poll::Ready(Ok(()))
                }
                Poll::Pending => {
                    self.state = ConnectionState::Recover(RecoverFuture::RecoverSlots(future));
                    trace!("Recover not ready");
                    Poll::Pending
                }
                Poll::Ready(Err(err)) => {
                    self.state = ConnectionState::Recover(RecoverFuture::RecoverSlots(Box::pin(
                        Self::refresh_slots_with_retries(self.inner.clone()),
                    )));
                    Poll::Ready(Err(err))
                }
            },
            RecoverFuture::Reconnect(mut future) => match future.as_mut().poll(cx) {
                Poll::Ready(_) => {
                    trace!("Reconnected connections");
                    self.state = ConnectionState::PollComplete;
                    Poll::Ready(Ok(()))
                }
                Poll::Pending => {
                    self.state = ConnectionState::Recover(RecoverFuture::Reconnect(future));
                    trace!("Recover not ready");
                    Poll::Pending
                }
            },
        }
    }

    fn poll_complete(&mut self, cx: &mut task::Context<'_>) -> Poll<PollFlushAction> {
        let mut poll_flush_action = PollFlushAction::None;

        let mut pending_requests_guard = self.inner.pending_requests.lock().unwrap();
        if !pending_requests_guard.is_empty() {
            let mut pending_requests = mem::take(&mut *pending_requests_guard);
            for request in pending_requests.drain(..) {
                // Drop the request if noone is waiting for a response to free up resources for
                // requests callers care about (load shedding). It will be ambigous whether the
                // request actually goes through regardless.
                if request.sender.is_closed() {
                    continue;
                }

                let future = Self::try_request(request.info.clone(), self.inner.clone()).boxed();
                self.in_flight_requests.push(Box::pin(Request {
                    retry_params: self.inner.cluster_params.retry_params.clone(),
                    request: Some(request),
                    future: RequestState::Future { future },
                }));
            }
            *pending_requests_guard = pending_requests;
        }
        drop(pending_requests_guard);

        loop {
            let result = match Pin::new(&mut self.in_flight_requests).poll_next(cx) {
                Poll::Ready(Some(result)) => result,
                Poll::Ready(None) | Poll::Pending => break,
            };
            match result {
                Next::Done => {}
                Next::Retry { request } => {
                    let future = Self::try_request(request.info.clone(), self.inner.clone());
                    self.in_flight_requests.push(Box::pin(Request {
                        retry_params: self.inner.cluster_params.retry_params.clone(),
                        request: Some(request),
                        future: RequestState::Future {
                            future: Box::pin(future),
                        },
                    }));
                }
                Next::RefreshSlots { request } => {
                    poll_flush_action =
                        poll_flush_action.change_state(PollFlushAction::RebuildSlots);
                    let future = Self::try_request(request.info.clone(), self.inner.clone());
                    self.in_flight_requests.push(Box::pin(Request {
                        retry_params: self.inner.cluster_params.retry_params.clone(),
                        request: Some(request),
                        future: RequestState::Future {
                            future: Box::pin(future),
                        },
                    }));
                }
                Next::Reconnect {
                    request, target, ..
                } => {
                    poll_flush_action =
                        poll_flush_action.change_state(PollFlushAction::Reconnect(vec![target]));
                    self.inner.pending_requests.lock().unwrap().push(request);
                }
            }
        }

        match poll_flush_action {
            PollFlushAction::None => {
                if self.in_flight_requests.is_empty() {
                    Poll::Ready(poll_flush_action)
                } else {
                    Poll::Pending
                }
            }
            rebuild @ PollFlushAction::RebuildSlots => Poll::Ready(rebuild),
            reestablish @ PollFlushAction::Reconnect(_) => Poll::Ready(reestablish),
        }
    }

    fn send_refresh_error(&mut self) {
        if self.refresh_error.is_some() {
            if let Some(mut request) = Pin::new(&mut self.in_flight_requests)
                .iter_pin_mut()
                .find(|request| request.request.is_some())
            {
                (*request)
                    .as_mut()
                    .respond(Err(self.refresh_error.take().unwrap()));
            } else if let Some(request) = self.inner.pending_requests.lock().unwrap().pop() {
                let _ = request.sender.send(Err(self.refresh_error.take().unwrap()));
            }
        }
    }

    /// Return true if a DNS change is detected, otherwise return false.
    /// This function takes a node's address, examines if its host has encountered a DNS change, where the node's endpoint now leads to a different IP address.
    /// If no socket addresses are discovered for the node's host address, or if it's a non-DNS address, it returns false.
    /// In case the node's host address resolves to socket addresses and none of them match the current connection's IP,
    /// a DNS change is detected, so the current connection isn't valid anymore and a new connection should be made.
    async fn is_dns_changed(addr: &str, curr_ip: &IpAddr) -> bool {
        let (host, port) = match get_host_and_port_from_addr(addr) {
            Some((host, port)) => (host, port),
            None => return false,
        };
        let mut updated_addresses = match get_socket_addrs(host, port).await {
            Ok(socket_addrs) => socket_addrs,
            Err(_) => return false,
        };

        !updated_addresses.any(|socket_addr| socket_addr.ip() == *curr_ip)
    }

    async fn get_or_create_conn(
        addr: &str,
        node: Option<AsyncClusterNode<C>>,
        params: &ClusterParams,
    ) -> RedisResult<(C, Option<IpAddr>)> {
        if let Some(node) = node {
            let mut conn = node.user_connection.await;
            if let Some(ref ip) = node.ip {
                if Self::is_dns_changed(addr, ip).await {
                    return connect_and_check(addr, params.clone(), None).await;
                }
            };
            match check_connection(&mut conn, params.connection_timeout.into()).await {
                Ok(_) => Ok((conn, node.ip)),
                Err(_) => connect_and_check(addr, params.clone(), None).await,
            }
        } else {
            connect_and_check(addr, params.clone(), None).await
        }
    }
}

enum PollFlushAction {
    None,
    RebuildSlots,
    Reconnect(Vec<ConnectionIdentifier>),
}

impl PollFlushAction {
    fn change_state(self, next_state: PollFlushAction) -> PollFlushAction {
        match self {
            Self::None => next_state,
            rebuild @ Self::RebuildSlots => rebuild,
            Self::Reconnect(mut addrs) => match next_state {
                rebuild @ Self::RebuildSlots => rebuild,
                Self::Reconnect(new_addrs) => {
                    addrs.extend(new_addrs);
                    Self::Reconnect(addrs)
                }
                Self::None => Self::Reconnect(addrs),
            },
        }
    }
}

impl<C> Sink<Message<C>> for Disposable<ClusterConnInner<C>>
where
    C: ConnectionLike + Connect + Clone + Send + Sync + Unpin + 'static,
{
    type Error = ();

    fn poll_ready(
        mut self: Pin<&mut Self>,
        cx: &mut task::Context,
    ) -> Poll<Result<(), Self::Error>> {
        match mem::replace(&mut self.state, ConnectionState::PollComplete) {
            ConnectionState::PollComplete => Poll::Ready(Ok(())),
            ConnectionState::Recover(future) => {
                match ready!(self.as_mut().poll_recover(cx, future)) {
                    Ok(()) => Poll::Ready(Ok(())),
                    Err(err) => {
                        // We failed to reconnect, while we will try again we will report the
                        // error if we can to avoid getting trapped in an infinite loop of
                        // trying to reconnect
                        if let Some(mut request) = Pin::new(&mut self.in_flight_requests)
                            .iter_pin_mut()
                            .find(|request| request.request.is_some())
                        {
                            (*request).as_mut().respond(Err(err));
                        } else {
                            self.refresh_error = Some(err);
                        }
                        Poll::Ready(Ok(()))
                    }
                }
            }
        }
    }

    fn start_send(self: Pin<&mut Self>, msg: Message<C>) -> Result<(), Self::Error> {
        let Message { cmd, sender } = msg;

        let info = RequestInfo { cmd };

        self.inner
            .pending_requests
            .lock()
            .unwrap()
            .push(PendingRequest {
                retry: 0,
                sender,
                info,
            });
        Ok(())
    }

    fn poll_flush(
        mut self: Pin<&mut Self>,
        cx: &mut task::Context,
    ) -> Poll<Result<(), Self::Error>> {
        trace!("poll_complete: {:?}", self.state);
        loop {
            self.send_refresh_error();

            match mem::replace(&mut self.state, ConnectionState::PollComplete) {
                ConnectionState::Recover(future) => {
                    match ready!(self.as_mut().poll_recover(cx, future)) {
                        Ok(()) => (),
                        Err(err) => {
                            // We failed to reconnect, while we will try again we will report the
                            // error if we can to avoid getting trapped in an infinite loop of
                            // trying to reconnect
                            self.refresh_error = Some(err);

                            // Give other tasks a chance to progress before we try to recover
                            // again. Since the future may not have registered a wake up we do so
                            // now so the task is not forgotten
                            cx.waker().wake_by_ref();
                            return Poll::Pending;
                        }
                    }
                }
                ConnectionState::PollComplete => match ready!(self.poll_complete(cx)) {
                    PollFlushAction::None => return Poll::Ready(Ok(())),
                    PollFlushAction::RebuildSlots => {
                        self.state =
                            ConnectionState::Recover(RecoverFuture::RecoverSlots(Box::pin(
                                ClusterConnInner::refresh_slots_with_retries(self.inner.clone()),
                            )));
                    }
                    PollFlushAction::Reconnect(identifiers) => {
                        self.state = ConnectionState::Recover(RecoverFuture::Reconnect(Box::pin(
                            self.refresh_connections(identifiers),
                        )));
                    }
                },
            }
        }
    }

    fn poll_close(
        mut self: Pin<&mut Self>,
        cx: &mut task::Context,
    ) -> Poll<Result<(), Self::Error>> {
        // Try to drive any in flight requests to completion
        match self.poll_complete(cx) {
            Poll::Ready(poll_flush_action) => match poll_flush_action {
                PollFlushAction::None => (),
                _ => Err(()).map_err(|_| ())?,
            },
            Poll::Pending => (),
        };
        // If we no longer have any requests in flight we are done (skips any reconnection
        // attempts)
        if self.in_flight_requests.is_empty() {
            return Poll::Ready(Ok(()));
        }

        self.poll_flush(cx)
    }
}

impl<C> ConnectionLike for ClusterConnection<C>
where
    C: ConnectionLike + Send + Clone + Unpin + Sync + Connect + 'static,
{
    fn req_packed_command<'a>(&'a mut self, cmd: &'a Cmd) -> RedisFuture<'a, Value> {
        let routing = cluster_routing::RoutingInfo::for_routable(cmd).unwrap_or(
            cluster_routing::RoutingInfo::SingleNode(SingleNodeRoutingInfo::Random),
        );
        self.route_command(cmd, routing).boxed()
    }

    fn req_packed_commands<'a>(
        &'a mut self,
        pipeline: &'a crate::Pipeline,
        offset: usize,
        count: usize,
    ) -> RedisFuture<'a, Vec<Value>> {
        async move {
            let route = route_for_pipeline(pipeline)?;
            self.route_pipeline(pipeline, offset, count, route.into())
                .await
        }
        .boxed()
    }

    fn get_db(&self) -> i64 {
        0
    }
}
/// Implements the process of connecting to a Redis server
/// and obtaining a connection handle.
pub trait Connect: Sized {
<<<<<<< HEAD
    /// Connect to a node.
    /// For TCP connections, returning a tuple of handle for command execution and the node's IP address.
    /// For UNIX connections, returning a tuple of handle for command execution and None.
    fn connect<'a, T>(
        info: T,
        socket_addr: Option<SocketAddr>,
    ) -> RedisFuture<'a, (Self, Option<IpAddr>)>
=======
    /// Connect to a node, returning handle for command execution.
    fn connect<'a, T>(
        info: T,
        response_timeout: Duration,
        connection_timeout: Duration,
    ) -> RedisFuture<'a, Self>
>>>>>>> 54eb0a1a
    where
        T: IntoConnectionInfo + Send + 'a;
}

impl Connect for MultiplexedConnection {
    fn connect<'a, T>(
        info: T,
<<<<<<< HEAD
        socket_addr: Option<SocketAddr>,
    ) -> RedisFuture<'a, (MultiplexedConnection, Option<IpAddr>)>
=======
        response_timeout: Duration,
        connection_timeout: Duration,
    ) -> RedisFuture<'a, MultiplexedConnection>
>>>>>>> 54eb0a1a
    where
        T: IntoConnectionInfo + Send + 'a,
    {
        async move {
            let connection_info = info.into_connection_info()?;
            let client = crate::Client::open(connection_info)?;
<<<<<<< HEAD

            #[cfg(feature = "tokio-comp")]
            return client
                .get_multiplexed_async_connection_inner::<crate::aio::tokio::Tokio>(socket_addr)
                .await;

            #[cfg(all(not(feature = "tokio-comp"), feature = "async-std-comp"))]
            return client
                .get_multiplexed_async_connection_inner::<crate::aio::async_std::AsyncStd>(
                    socket_addr,
                )
                .await;
=======
            client
                .get_multiplexed_async_connection_with_timeouts(
                    response_timeout,
                    connection_timeout,
                )
                .await
>>>>>>> 54eb0a1a
        }
        .boxed()
    }
}

async fn connect_and_check<C>(
    node: &str,
    params: ClusterParams,
    socket_addr: Option<SocketAddr>,
) -> RedisResult<(C, Option<IpAddr>)>
where
    C: ConnectionLike + Connect + Send + 'static,
{
<<<<<<< HEAD
    let read_from_replicas = params.read_from_replicas
        != crate::cluster_topology::ReadFromReplicaStrategy::AlwaysFromPrimary;
    let connection_timeout = params.connection_timeout.into();
    let info = get_connection_info(node, params)?;
    let (mut conn, ip) = C::connect(info, socket_addr)
        .timeout(connection_timeout)
        .await??;
    check_connection(&mut conn, connection_timeout).await?;
=======
    let read_from_replicas = params.read_from_replicas;
    let connection_timeout = params.connection_timeout;
    let response_timeout = params.response_timeout;
    let info = get_connection_info(node, params)?;
    let mut conn: C = C::connect(info, response_timeout, connection_timeout).await?;
    check_connection(&mut conn).await?;
>>>>>>> 54eb0a1a
    if read_from_replicas {
        // If READONLY is sent to primary nodes, it will have no effect
        crate::cmd("READONLY").query_async(&mut conn).await?;
    }
    Ok((conn, ip))
}

async fn check_connection<C>(conn: &mut C, timeout: futures_time::time::Duration) -> RedisResult<()>
where
    C: ConnectionLike + Send + 'static,
{
    // TODO: Add a check to re-resolve DNS addresses to verify we that we have a connection to the right node
    crate::cmd("PING")
        .query_async::<_, String>(conn)
        .timeout(timeout)
        .await??;
    Ok(())
}

/// Splits a string address into host and port. If the passed address cannot be parsed, None is returned.
/// [addr] should be in the following format: "<host>:<port>".
fn get_host_and_port_from_addr(addr: &str) -> Option<(&str, u16)> {
    let parts: Vec<&str> = addr.split(':').collect();
    if parts.len() != 2 {
        return None;
    }
    let host = parts.first().unwrap();
    let port = parts.get(1).unwrap();
    port.parse::<u16>().ok().map(|port| (*host, port))
}

#[cfg(test)]
mod pipeline_routing_tests {
    use super::route_for_pipeline;
    use crate::{
        cluster_routing::{Route, SlotAddr},
        cmd,
    };

    #[test]
    fn test_first_route_is_found() {
        let mut pipeline = crate::Pipeline::new();

        pipeline
            .add_command(cmd("FLUSHALL")) // route to all masters
            .get("foo") // route to slot 12182
            .add_command(cmd("EVAL")); // route randomly

        assert_eq!(
            route_for_pipeline(&pipeline),
<<<<<<< HEAD
            Ok(Some(Route::new(12182, SlotAddr::ReplicaOptional)))
=======
            Ok(Some(Route::new(12182, SlotAddr::Replica)))
>>>>>>> 54eb0a1a
        );
    }

    #[test]
    fn test_return_none_if_no_route_is_found() {
        let mut pipeline = crate::Pipeline::new();

        pipeline
            .add_command(cmd("FLUSHALL")) // route to all masters
            .add_command(cmd("EVAL")); // route randomly

        assert_eq!(route_for_pipeline(&pipeline), Ok(None));
    }

    #[test]
    fn test_prefer_primary_route_over_replica() {
        let mut pipeline = crate::Pipeline::new();

        pipeline
            .get("foo") // route to replica of slot 12182
            .add_command(cmd("FLUSHALL")) // route to all masters
            .add_command(cmd("EVAL"))// route randomly
            .set("foo", "bar"); // route to primary of slot 12182

        assert_eq!(
            route_for_pipeline(&pipeline),
            Ok(Some(Route::new(12182, SlotAddr::Master)))
        );
    }

    #[test]
    fn test_raise_cross_slot_error_on_conflicting_slots() {
        let mut pipeline = crate::Pipeline::new();

        pipeline
            .add_command(cmd("FLUSHALL")) // route to all masters
            .set("baz", "bar") // route to slot 4813
            .get("foo"); // route to slot 12182

        assert_eq!(
            route_for_pipeline(&pipeline).unwrap_err().kind(),
            crate::ErrorKind::CrossSlot
        );
    }
}<|MERGE_RESOLUTION|>--- conflicted
+++ resolved
@@ -36,7 +36,6 @@
         Arc, Mutex,
     },
     task::{self, Poll},
-    time::Duration,
 };
 
 use crate::{
@@ -45,25 +44,17 @@
     cluster_async::connections_container::ClusterNode,
     cluster_client::{ClusterParams, RetryParams},
     cluster_routing::{
-<<<<<<< HEAD
         self, MultipleNodeRoutingInfo, Redirect, ResponsePolicy, Route, SingleNodeRoutingInfo,
         SlotAddr,
     },
     cluster_topology::{
         calculate_topology, DEFAULT_NUMBER_OF_REFRESH_SLOTS_RETRIES,
         DEFAULT_REFRESH_SLOTS_RETRY_INITIAL_INTERVAL, DEFAULT_REFRESH_SLOTS_RETRY_TIMEOUT,
-=======
-        MultipleNodeRoutingInfo, Redirect, ResponsePolicy, Route, RoutingInfo,
-        SingleNodeRoutingInfo, Slot, SlotAddr, SlotMap,
->>>>>>> 54eb0a1a
     },
     Cmd, ConnectionInfo, ErrorKind, IntoConnectionInfo, RedisError, RedisFuture, RedisResult,
     Value,
 };
 use std::time::Duration;
-
-#[cfg(not(feature = "tls-rustls"))]
-use crate::connection::TlsConnParams;
 
 #[cfg(not(feature = "tls-rustls"))]
 use crate::connection::TlsConnParams;
@@ -317,11 +308,7 @@
             (Some(chosen_route), Some(next_cmd_route)) => {
                 if chosen_route.slot() != next_cmd_route.slot() {
                     Err((ErrorKind::CrossSlot, "Received crossed slots in pipeline").into())
-<<<<<<< HEAD
                 } else if chosen_route.slot_addr() == SlotAddr::ReplicaOptional {
-=======
-                } else if chosen_route.slot_addr() == &SlotAddr::Replica {
->>>>>>> 54eb0a1a
                     Ok(Some(next_cmd_route))
                 } else {
                     Ok(Some(chosen_route))
@@ -1557,64 +1544,51 @@
 /// Implements the process of connecting to a Redis server
 /// and obtaining a connection handle.
 pub trait Connect: Sized {
-<<<<<<< HEAD
     /// Connect to a node.
     /// For TCP connections, returning a tuple of handle for command execution and the node's IP address.
     /// For UNIX connections, returning a tuple of handle for command execution and None.
     fn connect<'a, T>(
         info: T,
+        response_timeout: Duration,
+        connection_timeout: Duration,
         socket_addr: Option<SocketAddr>,
     ) -> RedisFuture<'a, (Self, Option<IpAddr>)>
-=======
-    /// Connect to a node, returning handle for command execution.
+    where
+        T: IntoConnectionInfo + Send + 'a;
+}
+
+impl Connect for MultiplexedConnection {
     fn connect<'a, T>(
         info: T,
         response_timeout: Duration,
         connection_timeout: Duration,
-    ) -> RedisFuture<'a, Self>
->>>>>>> 54eb0a1a
-    where
-        T: IntoConnectionInfo + Send + 'a;
-}
-
-impl Connect for MultiplexedConnection {
-    fn connect<'a, T>(
-        info: T,
-<<<<<<< HEAD
         socket_addr: Option<SocketAddr>,
     ) -> RedisFuture<'a, (MultiplexedConnection, Option<IpAddr>)>
-=======
-        response_timeout: Duration,
-        connection_timeout: Duration,
-    ) -> RedisFuture<'a, MultiplexedConnection>
->>>>>>> 54eb0a1a
     where
         T: IntoConnectionInfo + Send + 'a,
     {
         async move {
             let connection_info = info.into_connection_info()?;
             let client = crate::Client::open(connection_info)?;
-<<<<<<< HEAD
+            let connection_timeout: futures_time::time::Duration = connection_timeout.into();
 
             #[cfg(feature = "tokio-comp")]
             return client
-                .get_multiplexed_async_connection_inner::<crate::aio::tokio::Tokio>(socket_addr)
-                .await;
+                .get_multiplexed_async_connection_inner::<crate::aio::tokio::Tokio>(
+                    response_timeout,
+                    socket_addr,
+                )
+                .timeout(connection_timeout)
+                .await?;
 
             #[cfg(all(not(feature = "tokio-comp"), feature = "async-std-comp"))]
             return client
                 .get_multiplexed_async_connection_inner::<crate::aio::async_std::AsyncStd>(
+                    response_timeout,
                     socket_addr,
                 )
-                .await;
-=======
-            client
-                .get_multiplexed_async_connection_with_timeouts(
-                    response_timeout,
-                    connection_timeout,
-                )
-                .await
->>>>>>> 54eb0a1a
+                .timeout(connection_timeout)
+                .await?;
         }
         .boxed()
     }
@@ -1628,23 +1602,14 @@
 where
     C: ConnectionLike + Connect + Send + 'static,
 {
-<<<<<<< HEAD
     let read_from_replicas = params.read_from_replicas
         != crate::cluster_topology::ReadFromReplicaStrategy::AlwaysFromPrimary;
-    let connection_timeout = params.connection_timeout.into();
-    let info = get_connection_info(node, params)?;
-    let (mut conn, ip) = C::connect(info, socket_addr)
-        .timeout(connection_timeout)
-        .await??;
-    check_connection(&mut conn, connection_timeout).await?;
-=======
-    let read_from_replicas = params.read_from_replicas;
     let connection_timeout = params.connection_timeout;
     let response_timeout = params.response_timeout;
     let info = get_connection_info(node, params)?;
-    let mut conn: C = C::connect(info, response_timeout, connection_timeout).await?;
-    check_connection(&mut conn).await?;
->>>>>>> 54eb0a1a
+    let (mut conn, ip) =
+        C::connect(info, response_timeout, connection_timeout, socket_addr).await?;
+    check_connection(&mut conn, connection_timeout.into()).await?;
     if read_from_replicas {
         // If READONLY is sent to primary nodes, it will have no effect
         crate::cmd("READONLY").query_async(&mut conn).await?;
@@ -1695,11 +1660,7 @@
 
         assert_eq!(
             route_for_pipeline(&pipeline),
-<<<<<<< HEAD
             Ok(Some(Route::new(12182, SlotAddr::ReplicaOptional)))
-=======
-            Ok(Some(Route::new(12182, SlotAddr::Replica)))
->>>>>>> 54eb0a1a
         );
     }
 
